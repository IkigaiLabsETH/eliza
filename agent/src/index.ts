--- conflicted
+++ resolved
@@ -1,4 +1,3 @@
-<<<<<<< HEAD
 import { PGLiteDatabaseAdapter } from "@elizaos/adapter-pglite";
 import { PostgresDatabaseAdapter } from "@elizaos/adapter-postgres";
 import { RedisClient } from "@elizaos/adapter-redis";
@@ -11,22 +10,11 @@
 import { SlackClientInterface } from "@elizaos/client-slack";
 import { TelegramClientInterface } from "@elizaos/client-telegram";
 import { TwitterClientInterface } from "@elizaos/client-twitter";
+import { JeeterClientInterface } from "@elizaos/client-simsai";
 // import { ReclaimAdapter } from "@elizaos/plugin-reclaim";
 import { DirectClient } from "@elizaos/client-direct";
 import { PrimusAdapter } from "@elizaos/plugin-primus";
 
-=======
-import { PostgresDatabaseAdapter } from "@ai16z/adapter-postgres";
-import { SqliteDatabaseAdapter } from "@ai16z/adapter-sqlite";
-import { AutoClientInterface } from "@ai16z/client-auto";
-import { DiscordClientInterface } from "@ai16z/client-discord";
-import { FarcasterAgentClient } from "@ai16z/client-farcaster";
-import { LensAgentClient } from "@ai16z/client-lens";
-import { SlackClientInterface } from "@ai16z/client-slack";
-import { TelegramClientInterface } from "@ai16z/client-telegram";
-import { TwitterClientInterface } from "@ai16z/client-twitter";
-import { JeeterClientInterface } from "@ai16z/client-simsai";
->>>>>>> 6ce8638b
 import {
     AgentRuntime,
     CacheManager,
@@ -115,7 +103,7 @@
 import path from "path";
 import { fileURLToPath } from "url";
 import yargs from "yargs";
-import {dominosPlugin} from "@elizaos/plugin-dominos";
+import { dominosPlugin } from "@elizaos/plugin-dominos";
 
 const __filename = fileURLToPath(import.meta.url); // get the resolved path to the file
 const __dirname = path.dirname(__filename); // get the name of the directory
@@ -165,14 +153,29 @@
 function mergeCharacters(base: Character, child: Character): Character {
     const mergeObjects = (baseObj: any, childObj: any) => {
         const result: any = {};
-        const keys = new Set([...Object.keys(baseObj || {}), ...Object.keys(childObj || {})]);
-        keys.forEach(key => {
-            if (typeof baseObj[key] === 'object' && typeof childObj[key] === 'object' && !Array.isArray(baseObj[key]) && !Array.isArray(childObj[key])) {
+        const keys = new Set([
+            ...Object.keys(baseObj || {}),
+            ...Object.keys(childObj || {}),
+        ]);
+        keys.forEach((key) => {
+            if (
+                typeof baseObj[key] === "object" &&
+                typeof childObj[key] === "object" &&
+                !Array.isArray(baseObj[key]) &&
+                !Array.isArray(childObj[key])
+            ) {
                 result[key] = mergeObjects(baseObj[key], childObj[key]);
-            } else if (Array.isArray(baseObj[key]) || Array.isArray(childObj[key])) {
-                result[key] = [...(baseObj[key] || []), ...(childObj[key] || [])];
+            } else if (
+                Array.isArray(baseObj[key]) ||
+                Array.isArray(childObj[key])
+            ) {
+                result[key] = [
+                    ...(baseObj[key] || []),
+                    ...(childObj[key] || []),
+                ];
             } else {
-                result[key] = childObj[key] !== undefined ? childObj[key] : baseObj[key];
+                result[key] =
+                    childObj[key] !== undefined ? childObj[key] : baseObj[key];
             }
         });
         return result;
@@ -187,32 +190,36 @@
     let character = JSON.parse(content);
     validateCharacterConfig(character);
 
-     // .id isn't really valid
-     const characterId = character.id || character.name;
-     const characterPrefix = `CHARACTER.${characterId.toUpperCase().replace(/ /g, "_")}.`;
-     const characterSettings = Object.entries(process.env)
-         .filter(([key]) => key.startsWith(characterPrefix))
-         .reduce((settings, [key, value]) => {
-             const settingKey = key.slice(characterPrefix.length);
-             return { ...settings, [settingKey]: value };
-         }, {});
-     if (Object.keys(characterSettings).length > 0) {
-         character.settings = character.settings || {};
-         character.settings.secrets = {
-             ...characterSettings,
-             ...character.settings.secrets,
-         };
-     }
-     // Handle plugins
-     character.plugins = await handlePluginImporting(
-        character.plugins
-    );
+    // .id isn't really valid
+    const characterId = character.id || character.name;
+    const characterPrefix = `CHARACTER.${characterId.toUpperCase().replace(/ /g, "_")}.`;
+    const characterSettings = Object.entries(process.env)
+        .filter(([key]) => key.startsWith(characterPrefix))
+        .reduce((settings, [key, value]) => {
+            const settingKey = key.slice(characterPrefix.length);
+            return { ...settings, [settingKey]: value };
+        }, {});
+    if (Object.keys(characterSettings).length > 0) {
+        character.settings = character.settings || {};
+        character.settings.secrets = {
+            ...characterSettings,
+            ...character.settings.secrets,
+        };
+    }
+    // Handle plugins
+    character.plugins = await handlePluginImporting(character.plugins);
     if (character.extends) {
-        elizaLogger.info(`Merging  ${character.name} character with parent characters`);
+        elizaLogger.info(
+            `Merging  ${character.name} character with parent characters`
+        );
         for (const extendPath of character.extends) {
-            const baseCharacter = await loadCharacter(path.resolve(path.dirname(filePath), extendPath));
+            const baseCharacter = await loadCharacter(
+                path.resolve(path.dirname(filePath), extendPath)
+            );
             character = mergeCharacters(baseCharacter, character);
-            elizaLogger.info(`Merged ${character.name} with ${baseCharacter.name}`);
+            elizaLogger.info(
+                `Merged ${character.name} with ${baseCharacter.name}`
+            );
         }
     }
     return character;
@@ -485,7 +492,9 @@
         // Test the connection
         db.init()
             .then(() => {
-                elizaLogger.success("Successfully connected to Supabase database");
+                elizaLogger.success(
+                    "Successfully connected to Supabase database"
+                );
             })
             .catch((error) => {
                 elizaLogger.error("Failed to connect to Supabase:", error);
@@ -502,7 +511,9 @@
         // Test the connection
         db.init()
             .then(() => {
-                elizaLogger.success("Successfully connected to PostgreSQL database");
+                elizaLogger.success(
+                    "Successfully connected to PostgreSQL database"
+                );
             })
             .catch((error) => {
                 elizaLogger.error("Failed to connect to PostgreSQL:", error);
@@ -517,14 +528,17 @@
         });
         return db;
     } else {
-        const filePath = process.env.SQLITE_FILE ?? path.resolve(dataDir, "db.sqlite");
+        const filePath =
+            process.env.SQLITE_FILE ?? path.resolve(dataDir, "db.sqlite");
         elizaLogger.info(`Initializing SQLite database at ${filePath}...`);
         const db = new SqliteDatabaseAdapter(new Database(filePath));
 
         // Test the connection
         db.init()
             .then(() => {
-                elizaLogger.success("Successfully connected to SQLite database");
+                elizaLogger.success(
+                    "Successfully connected to SQLite database"
+                );
             })
             .catch((error) => {
                 elizaLogger.error("Failed to connect to SQLite:", error);
@@ -708,7 +722,8 @@
     if (
         process.env.PRIMUS_APP_ID &&
         process.env.PRIMUS_APP_SECRET &&
-        process.env.VERIFIABLE_INFERENCE_ENABLED === "true"){
+        process.env.VERIFIABLE_INFERENCE_ENABLED === "true"
+    ) {
         verifiableInferenceAdapter = new PrimusAdapter({
             appId: process.env.PRIMUS_APP_ID,
             appSecret: process.env.PRIMUS_APP_SECRET,
@@ -870,9 +885,7 @@
             getSecret(character, "AKASH_WALLET_ADDRESS")
                 ? akashPlugin
                 : null,
-            getSecret(character, "QUAI_PRIVATE_KEY")
-                ? quaiPlugin
-                : null,
+            getSecret(character, "QUAI_PRIVATE_KEY") ? quaiPlugin : null,
         ].filter(Boolean),
         providers: [],
         actions: [],
@@ -1063,12 +1076,9 @@
 
     // upload some agent functionality into directClient
     directClient.startAgent = async (character) => {
-<<<<<<< HEAD
         // Handle plugins
         character.plugins = await handlePluginImporting(character.plugins);
 
-=======
->>>>>>> 6ce8638b
         // wrap it so we don't have to inject directClient later
         return startAgent(character, directClient);
     };
