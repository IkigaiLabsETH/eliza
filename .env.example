####################################
#### Server & DB Configurations ####
####################################

# Cache Configs
CACHE_STORE=database # Defaults to database. Other available cache store: redis and filesystem
REDIS_URL=           # Redis URL - could be a local redis instance or cloud hosted redis. Also support rediss:// URLs
PGLITE_DATA_DIR=     #../pgLite/ if selecting a directory   --- or memory:// if selecting in memory

# Eliza Port Config
SERVER_PORT=3000
VITE_SERVER_PORT=${SERVER_PORT}

# Supabase Configuration
SUPABASE_URL=
SUPABASE_ANON_KEY=

# Comma separated list of remote character urls (optional)
REMOTE_CHARACTER_URLS=

# Stores characters set by using the direct API in the data/character folder for further load when the app restarts
USE_CHARACTER_STORAGE=false

# Logging
DEFAULT_LOG_LEVEL=warn
LOG_JSON_FORMAT=false            # Print everything in logger as json; false by default

###############################
#### Client Configurations ####
###############################

# Discord Configuration
DISCORD_APPLICATION_ID=
DISCORD_API_TOKEN=        # Bot token
DISCORD_VOICE_CHANNEL_ID= # The ID of the voice channel the bot should join (optional)

# Devin Configuration
DEVIN_API_TOKEN=         # Get your API key from docs.devin.ai/tutorials/api-integration

# Farcaster Neynar Configuration
FARCASTER_FID=                # The FID associated with the account your are sending casts from
FARCASTER_NEYNAR_API_KEY=     # Neynar API key: https://neynar.com/
FARCASTER_NEYNAR_SIGNER_UUID= # Signer for the account you are sending casts from. Create a signer here: https://dev.neynar.com/app
FARCASTER_DRY_RUN=false       # Set to true if you want to run the bot without actually publishing casts
FARCASTER_POLL_INTERVAL=120   # How often (in seconds) the bot should check for farcaster interactions (replies and mentions)

# Telegram Configuration
TELEGRAM_BOT_TOKEN=

# Twitter/X Configuration
TWITTER_DRY_RUN=false
TWITTER_USERNAME= # Account username
TWITTER_PASSWORD= # Account password
TWITTER_EMAIL=    # Account email
TWITTER_2FA_SECRET=
TWITTER_POLL_INTERVAL=120   # How often (in seconds) the bot should check for interactions
TWITTER_SEARCH_ENABLE=FALSE # Enable timeline search, WARNING this greatly increases your chance of getting banned
TWITTER_TARGET_USERS=       # Comma separated list of Twitter user names to interact with
TWITTER_RETRY_LIMIT=        # Maximum retry attempts for Twitter login
TWITTER_SPACES_ENABLE=false # Enable or disable Twitter Spaces logic
# Post Interval Settings (in minutes)
POST_INTERVAL_MIN= # Default: 90
POST_INTERVAL_MAX= # Default: 180
POST_IMMEDIATELY=  # Default: false
# Twitter action processing configuration
ACTION_INTERVAL=               # Interval in minutes between action processing runs (default: 5 minutes)
ENABLE_ACTION_PROCESSING=false # Set to true to enable the action processing loop
MAX_ACTIONS_PROCESSING=1       # Maximum number of actions (e.g., retweets, likes) to process in a single cycle. Helps prevent excessive or uncontrolled actions.
ACTION_TIMELINE_TYPE=foryou    # Type of timeline to interact with. Options: "foryou" or "following". Default: "foryou"
# CONFIGURATION FOR APPROVING TWEETS BEFORE IT GETS POSTED
TWITTER_APPROVAL_DISCORD_CHANNEL_ID=  # Channel ID for the Discord bot to listen and send approval messages
TWITTER_APPROVAL_DISCORD_BOT_TOKEN=   # Discord bot token (this could be a different bot token from DISCORD_API_TOKEN)
TWITTER_APPROVAL_ENABLED=             # Enable or disable Twitter approval logic #Default is false
TWITTER_APPROVAL_CHECK_INTERVAL=60000 # Default: 60 seconds

# WhatsApp Cloud API Configuration
WHATSAPP_ACCESS_TOKEN=         # Permanent access token from Facebook Developer Console
WHATSAPP_PHONE_NUMBER_ID=      # Phone number ID from WhatsApp Business API
WHATSAPP_BUSINESS_ACCOUNT_ID=  # Business Account ID from Facebook Business Manager
WHATSAPP_WEBHOOK_VERIFY_TOKEN= # Custom string for webhook verification
WHATSAPP_API_VERSION=v17.0     # WhatsApp API version (default: v17.0)

# Direct Client Setting
EXPRESS_MAX_PAYLOAD= # Default: 100kb

#######################################
#### Model Provider Configurations ####
#######################################

# OpenAI Configuration
OPENAI_API_KEY=         # OpenAI API key, starting with sk-
OPENAI_API_URL=         # OpenAI API Endpoint (optional), Default: https://api.openai.com/v1
SMALL_OPENAI_MODEL=     # Default: gpt-4o-mini
MEDIUM_OPENAI_MODEL=    # Default: gpt-4o
LARGE_OPENAI_MODEL=     # Default: gpt-4o
EMBEDDING_OPENAI_MODEL= # Default: text-embedding-3-small
IMAGE_OPENAI_MODEL=     # Default: dall-e-3
USE_OPENAI_EMBEDDING=TRUE   # Set to TRUE for OpenAI/1536, leave blank for local

# Community Plugin for OpenAI Configuration
ENABLE_OPEN_AI_COMMUNITY_PLUGIN=false
OPENAI_DEFAULT_MODEL=
OPENAI_MAX_TOKENS=
OPENAI_TEMPERATURE=




# Atoma SDK Configuration
ATOMASDK_BEARER_AUTH=           # Atoma SDK Bearer Auth token
ATOMA_API_URL=                  # Default: https://api.atoma.network/v1
SMALL_ATOMA_MODEL=              # Default: meta-llama/Llama-3.3-70B-Instruct
MEDIUM_ATOMA_MODEL=             # Default: meta-llama/Llama-3.3-70B-Instruct
LARGE_ATOMA_MODEL=              # Default: meta-llama/Llama-3.3-70B-Instruct

# Eternal AI's Decentralized Inference API
ETERNALAI_URL=
ETERNALAI_MODEL=                    # Default: "NousResearch/Hermes-3-Llama-3.1-70B-FP8"
ETERNALAI_CHAIN_ID=8453            # Default: "8453"
ETERNALAI_RPC_URL=                  # Ex: https://mainnet.base.org/
ETERNALAI_AGENT_CONTRACT_ADDRESS=   # Ex: 0xAed016e060e2fFE3092916b1650Fc558D62e1CCC
ETERNALAI_AGENT_ID=                 # Ex: 1711
ETERNALAI_API_KEY=
ETERNALAI_LOG=false #Default: false

# Hyperbolic Configuration
HYPERBOLIC_API_KEY= # Hyperbolic API Key
HYPERBOLIC_MODEL=
IMAGE_HYPERBOLIC_MODEL=  # Default: FLUX.1-dev
SMALL_HYPERBOLIC_MODEL=  # Default: meta-llama/Llama-3.2-3B-Instruct
MEDIUM_HYPERBOLIC_MODEL= # Default: meta-llama/Meta-Llama-3.1-70B-Instruct
LARGE_HYPERBOLIC_MODEL=  # Default: meta-llama/Meta-Llama-3.1-405-Instruct

# Infera Configuration
INFERA_API_KEY=      # visit api.infera.org/docs to obtain an API key under /signup_user
INFERA_MODEL=        # Default: llama3.2:latest
INFERA_SERVER_URL=   # Default: https://api.infera.org/
SMALL_INFERA_MODEL=  #Recommended: llama3.2:latest
MEDIUM_INFERA_MODEL= #Recommended: mistral-nemo:latest
LARGE_INFERA_MODEL=  #Recommended: mistral-small:latest

# Venice Configuration
VENICE_API_KEY=      # generate from venice settings
SMALL_VENICE_MODEL=  # Default: llama-3.3-70b
MEDIUM_VENICE_MODEL= # Default: llama-3.3-70b
LARGE_VENICE_MODEL=  # Default: llama-3.1-405b
IMAGE_VENICE_MODEL=  # Default: fluently-xl

# Nineteen.ai Configuration
NINETEEN_AI_API_KEY=      # Get a free api key from https://nineteen.ai/app/api
SMALL_NINETEEN_AI_MODEL=  # Default: unsloth/Llama-3.2-3B-Instruct
MEDIUM_NINETEEN_AI_MODEL= # Default: unsloth/Meta-Llama-3.1-8B-Instruct
LARGE_NINETEEN_AI_MODEL=  # Default: hugging-quants/Meta-Llama-3.1-70B-Instruct-AWQ-INT4
IMAGE_NINETEEN_AI_MODE=   # Default: dataautogpt3/ProteusV0.4-Lightning

# Akash Chat API Configuration docs: https://chatapi.akash.network/documentation
AKASH_CHAT_API_KEY=          # Get from https://chatapi.akash.network/
SMALL_AKASH_CHAT_API_MODEL=  # Default: Meta-Llama-3-2-3B-Instruct
MEDIUM_AKASH_CHAT_API_MODEL= # Default: Meta-Llama-3-3-70B-Instruct
LARGE_AKASH_CHAT_API_MODEL=  # Default: Meta-Llama-3-1-405B-Instruct-FP8

# Livepeer configuration

LIVEPEER_GATEWAY_URL=https://dream-gateway.livepeer.cloud           # Free inference gateways and docs: https://livepeer-eliza.com/
IMAGE_LIVEPEER_MODEL=           # Default: ByteDance/SDXL-Lightning
SMALL_LIVEPEER_MODEL=           # Default: meta-llama/Meta-Llama-3.1-8B-Instruct
MEDIUM_LIVEPEER_MODEL=          # Default: meta-llama/Meta-Llama-3.1-8B-Instruct
LARGE_LIVEPEER_MODEL=           # Default: meta-llama/Meta-Llama-3.1-8B-Instruct

# Speech Synthesis
ELEVENLABS_XI_API_KEY= # API key from elevenlabs

# Transcription Provider
TRANSCRIPTION_PROVIDER= # Default: local (possible values: openai, deepgram, local)

# ElevenLabs Settings
ELEVENLABS_MODEL_ID=eleven_multilingual_v2
ELEVENLABS_VOICE_ID=21m00Tcm4TlvDq8ikWAM
ELEVENLABS_VOICE_STABILITY=0.5
ELEVENLABS_VOICE_SIMILARITY_BOOST=0.9
ELEVENLABS_VOICE_STYLE=0.66
ELEVENLABS_VOICE_USE_SPEAKER_BOOST=false
ELEVENLABS_OPTIMIZE_STREAMING_LATENCY=4
ELEVENLABS_OUTPUT_FORMAT=pcm_16000

# OpenRouter Configuration
OPENROUTER_API_KEY= # OpenRouter API Key
OPENROUTER_MODEL=   # Default: uses hermes 70b/405b
SMALL_OPENROUTER_MODEL=
MEDIUM_OPENROUTER_MODEL=
LARGE_OPENROUTER_MODEL=

# REDPILL Configuration (https://docs.red-pill.ai/get-started/supported-models)
REDPILL_API_KEY= # REDPILL API Key
REDPILL_MODEL=
SMALL_REDPILL_MODEL=  # Default: gpt-4o-mini
MEDIUM_REDPILL_MODEL= # Default: gpt-4o
LARGE_REDPILL_MODEL=  # Default: gpt-4o

# Grok Configuration
GROK_API_KEY=         # GROK/xAI API Key
SMALL_GROK_MODEL=     # Default: grok-2-1212
MEDIUM_GROK_MODEL=    # Default: grok-2-1212
LARGE_GROK_MODEL=     # Default: grok-2-1212
EMBEDDING_GROK_MODEL= # Default: grok-2-1212

# Ollama Configuration
OLLAMA_SERVER_URL= # Default: localhost:11434
OLLAMA_MODEL=
USE_OLLAMA_EMBEDDING=   # Set to TRUE for OLLAMA/1024, leave blank for local
OLLAMA_EMBEDDING_MODEL= # Default: mxbai-embed-large
SMALL_OLLAMA_MODEL=     # Default: llama3.2
MEDIUM_OLLAMA_MODEL=    # Default: hermes3
LARGE_OLLAMA_MODEL=     # Default: hermes3:70b

# Google Configuration
GOOGLE_MODEL=
SMALL_GOOGLE_MODEL=     # Default: gemini-1.5-flash-latest
MEDIUM_GOOGLE_MODEL=    # Default: gemini-1.5-flash-latest
LARGE_GOOGLE_MODEL=     # Default: gemini-1.5-pro-latest
EMBEDDING_GOOGLE_MODEL= # Default: text-embedding-004

# Mistral Configuration
MISTRAL_MODEL=
SMALL_MISTRAL_MODEL=  # Default: mistral-small-latest
MEDIUM_MISTRAL_MODEL= # Default: mistral-large-latest
LARGE_MISTRAL_MODEL=  # Default: mistral-large-latest

# Groq Configuration
GROQ_API_KEY=         # Starts with gsk_
SMALL_GROQ_MODEL=     # Default: llama-3.1-8b-instant
MEDIUM_GROQ_MODEL=    # Default: llama-3.3-70b-versatile
LARGE_GROQ_MODEL=     # Default: llama-3.2-90b-vision-preview
EMBEDDING_GROQ_MODEL= # Default: llama-3.1-8b-instant

# LlamaLocal Configuration
LLAMALOCAL_PATH= # Default: "" which is the current directory in plugin-node/dist/ which gets destroyed and recreated on every build

# NanoGPT Configuration
SMALL_NANOGPT_MODEL=  # Default: gpt-4o-mini
MEDIUM_NANOGPT_MODEL= # Default: gpt-4o
LARGE_NANOGPT_MODEL=  # Default: gpt-4o

# Anthropic Configuration
ANTHROPIC_API_KEY=      # For Claude
SMALL_ANTHROPIC_MODEL=  # Default: claude-3-haiku-20240307
MEDIUM_ANTHROPIC_MODEL= # Default: claude-3-5-sonnet-20241022
LARGE_ANTHROPIC_MODEL=  # Default: claude-3-5-sonnet-20241022

# Heurist Configuration
HEURIST_API_KEY=      # Get from https://heurist.ai/dev-access
SMALL_HEURIST_MODEL=  # Default: meta-llama/llama-3-70b-instruct
MEDIUM_HEURIST_MODEL= # Default: meta-llama/llama-3-70b-instruct
LARGE_HEURIST_MODEL=  # Default: meta-llama/llama-3.3-70b-instruct
HEURIST_IMAGE_MODEL=  # Default: FLUX.1-dev
HEURIST_EMBEDDING_MODEL= # Default: BAAI/bge-large-en-v1.5
USE_HEURIST_EMBEDDING= # Set to TRUE for HEURIST embedding, leave blank for local

# Gaianet Configuration
GAIANET_MODEL=
GAIANET_SERVER_URL=
SMALL_GAIANET_MODEL=       # Default: llama3b
SMALL_GAIANET_SERVER_URL=  # Default: https://llama3b.gaia.domains/v1
MEDIUM_GAIANET_MODEL=      # Default: llama
MEDIUM_GAIANET_SERVER_URL= # Default: https://llama8b.gaia.domains/v1
LARGE_GAIANET_MODEL=       # Default: qwen72b
LARGE_GAIANET_SERVER_URL=  # Default: https://qwen72b.gaia.domains/v1
GAIANET_EMBEDDING_MODEL=
USE_GAIANET_EMBEDDING= # Set to TRUE for GAIANET/768, leave blank for local

# Volcengine Configuration
VOLENGINE_API_URL= # Volcengine API Endpoint, Default: https://open.volcengineapi.com/api/v3/
VOLENGINE_MODEL=
SMALL_VOLENGINE_MODEL=     # Default: doubao-lite-128k
MEDIUM_VOLENGINE_MODEL=    # Default: doubao-pro-128k
LARGE_VOLENGINE_MODEL=     # Default: doubao-pro-256k
VOLENGINE_EMBEDDING_MODEL= # Default: doubao-embedding

# DeepSeek Configuration
DEEPSEEK_API_KEY=      #Your DeepSeek API key
DEEPSEEK_API_URL=      # Default: https://api.deepseek.com
SMALL_DEEPSEEK_MODEL=  # Default: deepseek-chat
MEDIUM_DEEPSEEK_MODEL= # Default: deepseek-chat
LARGE_DEEPSEEK_MODEL=  # Default: deepseek-chat

# fal.ai Configuration
FAL_API_KEY=
FAL_AI_LORA_PATH=

# LetzAI Configuration
LETZAI_API_KEY= # LetzAI API Key
LETZAI_MODELS=  # list of Letzai models to add to each prompt, e.g.: "@modelname1, @modelname2"

# Galadriel Configuration
GALADRIEL_API_KEY=gal-*      # Get from https://dashboard.galadriel.com/
SMALL_GALADRIEL_MODEL=       # Default: gpt-4o-mini
MEDIUM_GALADRIEL_MODEL=      # Default: gpt-4o
LARGE_GALADRIEL_MODEL=       # Default: gpt-4o
GALADRIEL_FINE_TUNE_API_KEY= # Use an OpenAI key to use a fine-tuned model with the verified inference endpoint

# Remaining Provider Configurations
GOOGLE_GENERATIVE_AI_API_KEY= # Gemini API key
ALI_BAILIAN_API_KEY=          # Ali Bailian API Key
NANOGPT_API_KEY=              # NanoGPT API Key
TOGETHER_API_KEY=             # Together API Key

######################################
#### Crypto Plugin Configurations ####
######################################

# CoinMarketCap / CMC
COINMARKETCAP_API_KEY=

# CoinGecko
COINGECKO_API_KEY=
COINGECKO_PRO_API_KEY=

# EVM
EVM_PRIVATE_KEY=
EVM_PROVIDER_URL=

# Avalanche
AVALANCHE_PRIVATE_KEY=
AVALANCHE_PUBLIC_KEY=

# Arthera
ARTHERA_PRIVATE_KEY=

# Solana
SOLANA_PRIVATE_KEY=
SOLANA_PUBLIC_KEY=
SOLANA_CLUSTER=           # Default: devnet. Solana Cluster: 'devnet' | 'testnet' | 'mainnet-beta'
SOLANA_ADMIN_PRIVATE_KEY= # This wallet is used to verify NFTs
SOLANA_ADMIN_PUBLIC_KEY=  # This wallet is used to verify NFTs
SOLANA_VERIFY_TOKEN=      # Authentication token for calling the verification API

# Injective
INJECTIVE_PRIVATE_KEY= #
INJECTIVE_PUBLIC_KEY= #
INJECTIVE_NETWORK= #
# Fallback Wallet Configuration (deprecated)
WALLET_PRIVATE_KEY=
WALLET_PUBLIC_KEY=

BIRDEYE_API_KEY=

# Solana Configuration
SOL_ADDRESS=So11111111111111111111111111111111111111112
SLIPPAGE=1
BASE_MINT=So11111111111111111111111111111111111111112
SOLANA_RPC_URL=https://api.mainnet-beta.solana.com
HELIUS_API_KEY=

# Abstract Configuration
ABSTRACT_ADDRESS=
ABSTRACT_PRIVATE_KEY=
ABSTRACT_RPC_URL=https://api.testnet.abs.xyz

# Starknet Configuration
STARKNET_ADDRESS=
STARKNET_PRIVATE_KEY=
STARKNET_RPC_URL=

# Lens Network Configuration
LENS_ADDRESS=
LENS_PRIVATE_KEY=

# Coinbase
COINBASE_COMMERCE_KEY=              # From Coinbase developer portal
COINBASE_API_KEY=                   # From Coinbase developer portal
COINBASE_PRIVATE_KEY=               # From Coinbase developer portal
COINBASE_GENERATED_WALLET_ID=       # Not your address but the wallet ID from generating a wallet through the plugin
COINBASE_GENERATED_WALLET_HEX_SEED= # Not your address but the wallet hex seed from generating a wallet through the plugin and calling export
COINBASE_NOTIFICATION_URI=          # For webhook plugin the uri you want to send the webhook to for dummy ones use https://webhook.site

# Coinbase AgentKit
CDP_API_KEY_NAME=
CDP_API_KEY_PRIVATE_KEY=
CDP_AGENT_KIT_NETWORK=base-sepolia # Optional: Defaults to base-sepolia

# Coinbase Charity Configuration
IS_CHARITABLE=false # Set to true to enable charity donations
CHARITY_ADDRESS_BASE=0x1234567890123456789012345678901234567890
CHARITY_ADDRESS_SOL=pWvDXKu6CpbKKvKQkZvDA66hgsTB6X2AgFxksYogHLV
CHARITY_ADDRESS_ETH=0x750EF1D7a0b4Ab1c97B7A623D7917CcEb5ea779C
CHARITY_ADDRESS_ARB=0x1234567890123456789012345678901234567890
CHARITY_ADDRESS_POL=0x1234567890123456789012345678901234567890

# thirdweb
THIRDWEB_SECRET_KEY= # Create key on thirdweb developer dashboard: https://thirdweb.com/

# Conflux Configuration
CONFLUX_CORE_PRIVATE_KEY=
CONFLUX_CORE_SPACE_RPC_URL=
CONFLUX_ESPACE_PRIVATE_KEY=
CONFLUX_ESPACE_RPC_URL=
CONFLUX_MEME_CONTRACT_ADDRESS=

# ZeroG
ZEROG_INDEXER_RPC=
ZEROG_EVM_RPC=
ZEROG_PRIVATE_KEY=
ZEROG_FLOW_ADDRESS=

# IQ6900
# Load json recorded on-chain through IQ
# Inscribe your json character file here: https://elizacodein.com/

IQ_WALLET_ADDRESS=              # If you enter the wallet address used on the site, the most recently inscribed json will be loaded.
IQSOlRPC=

# Squid Router
SQUID_SDK_URL=https://apiplus.squidrouter.com # Default: https://apiplus.squidrouter.com
SQUID_INTEGRATOR_ID=                          # get integrator id through https://docs.squidrouter.com/
SQUID_EVM_ADDRESS=
SQUID_EVM_PRIVATE_KEY=
SQUID_API_THROTTLE_INTERVAL=1000 # Default: 1000; Used to throttle API calls to avoid rate limiting (in ms)

# TEE Configuration
# TEE_MODE options:
# - LOCAL: Uses simulator at localhost:8090 (for local development)
# - DOCKER: Uses simulator at host.docker.internal:8090 (for docker development)
# - PRODUCTION: No simulator, uses production endpoints
# Defaults to OFF if not specified
TEE_MODE=OFF        # LOCAL | DOCKER | PRODUCTION
WALLET_SECRET_SALT= # ONLY define if you want to use TEE Plugin, otherwise it will throw errors

# TEE Verifiable Log Configuration
VLOG= # true/false;  if you want to use TEE Verifiable Log, set this to "true"

# Galadriel Configuration
GALADRIEL_API_KEY=gal-* # Get from https://dashboard.galadriel.com/

# Venice Configuration
VENICE_API_KEY=      # generate from venice settings
SMALL_VENICE_MODEL=  # Default: llama-3.3-70b
MEDIUM_VENICE_MODEL= # Default: llama-3.3-70b
LARGE_VENICE_MODEL=  # Default: llama-3.1-405b
IMAGE_VENICE_MODEL=  # Default: fluently-xl

# Akash Chat API Configuration docs: https://chatapi.akash.network/documentation
AKASH_CHAT_API_KEY=          # Get from https://chatapi.akash.network/
SMALL_AKASH_CHAT_API_MODEL=  # Default: Meta-Llama-3-2-3B-Instruct
MEDIUM_AKASH_CHAT_API_MODEL= # Default: Meta-Llama-3-3-70B-Instruct
LARGE_AKASH_CHAT_API_MODEL=  # Default: Meta-Llama-3-1-405B-Instruct-FP8

# fal.ai Configuration
FAL_API_KEY=
FAL_AI_LORA_PATH=

# Web search API Configuration
TAVILY_API_KEY=

# WhatsApp Cloud API Configuration
WHATSAPP_ACCESS_TOKEN=         # Permanent access token from Facebook Developer Console
WHATSAPP_PHONE_NUMBER_ID=      # Phone number ID from WhatsApp Business API
WHATSAPP_BUSINESS_ACCOUNT_ID=  # Business Account ID from Facebook Business Manager
WHATSAPP_WEBHOOK_VERIFY_TOKEN= # Custom string for webhook verification
WHATSAPP_API_VERSION=v17.0     # WhatsApp API version (default: v17.0)
ENABLE_TEE_LOG=false           # Set to true to enable TEE logging, only available when running eliza in TEE

# Flow Blockchain Configuration
FLOW_ADDRESS=
FLOW_PRIVATE_KEY=  # Private key for SHA3-256 + P256 ECDSA
FLOW_NETWORK=      # Default: mainnet
FLOW_ENDPOINT_URL= # Default: https://mainnet.onflow.org

# ICP
INTERNET_COMPUTER_PRIVATE_KEY=
INTERNET_COMPUTER_ADDRESS=

#Cloudflare AI Gateway
CLOUDFLARE_GW_ENABLED=    # Set to true to enable Cloudflare AI Gateway
CLOUDFLARE_AI_ACCOUNT_ID= # Cloudflare AI Account ID - found in the Cloudflare Dashboard under AI Gateway
CLOUDFLARE_AI_GATEWAY_ID= # Cloudflare AI Gateway ID - found in the Cloudflare Dashboard under AI Gateway

# Aptos
APTOS_PRIVATE_KEY= # Aptos private key
APTOS_NETWORK=     # Must be one of mainnet, testnet

# MultiversX
MVX_PRIVATE_KEY= # Multiversx private key
MVX_NETWORK=     # must be one of mainnet, devnet, testnet

# NEAR
NEAR_WALLET_SECRET_KEY= # NEAR Wallet Secret Key
NEAR_WALLET_PUBLIC_KEY= # NEAR Wallet Public Key
NEAR_ADDRESS=
NEAR_SLIPPAGE=1
NEAR_RPC_URL=https://rpc.testnet.near.org
NEAR_NETWORK=testnet # or mainnet

# ZKsync Era Configuration
ZKSYNC_ADDRESS=
ZKSYNC_PRIVATE_KEY=

# HoldStation Wallet Configuration
HOLDSTATION_PRIVATE_KEY=

# Avail DA Configuration
AVAIL_ADDRESS=
AVAIL_SEED=
AVAIL_APP_ID=0
AVAIL_RPC_URL=wss://avail-turing.public.blastapi.io/ # (Default) Testnet: wss://avail-turing.public.blastapi.io/ | Mainnet: wss://avail-mainnet.public.blastapi.io/

# Marlin
TEE_MARLIN=                      # Set "yes" to enable the plugin
TEE_MARLIN_ATTESTATION_ENDPOINT= # Optional, default "http://127.0.0.1:1350"

# Ton
TON_PRIVATE_KEY= # Ton Mnemonic Seed Phrase Join With Empty String
TON_RPC_URL=     # ton rpc

# Sui
SUI_PRIVATE_KEY= # Sui Mnemonic Seed Phrase (`sui keytool generate ed25519`) , Also support `suiprivatekeyxxxx` (sui keytool export --key-identity 0x63)
SUI_NETWORK=     # must be one of mainnet, testnet, devnet, localnet

# Story
STORY_PRIVATE_KEY=  # Story private key
STORY_API_BASE_URL= # Story API base URL
STORY_API_KEY=      # Story API key
PINATA_JWT=         # Pinata JWT for uploading files to IPFS

# Cosmos
COSMOS_RECOVERY_PHRASE=  # 12 words recovery phrase (need to be in quotes, because of spaces)
COSMOS_AVAILABLE_CHAINS= # mantrachaintestnet2,cosmos  # Array of chains
# Cronos zkEVM
CRONOSZKEVM_ADDRESS=
CRONOSZKEVM_PRIVATE_KEY=

# Fuel Ecosystem (FuelVM)
FUEL_WALLET_PRIVATE_KEY=

# Tokenizer Settings
TOKENIZER_MODEL= # Specify the tokenizer model to be used.
TOKENIZER_TYPE=  # Options: tiktoken (for OpenAI models) or auto (AutoTokenizer from Hugging Face for non-OpenAI models). Default: tiktoken.

# Spheron
SPHERON_PRIVATE_KEY=
SPHERON_PROVIDER_PROXY_URL=
SPHERON_WALLET_ADDRESS=

# Stargaze NFT marketplace from Cosmos (You can use https://graphql.mainnet.stargaze-apis.com/graphql)
STARGAZE_ENDPOINT=

# GenLayer
GENLAYER_PRIVATE_KEY= # Private key of the GenLayer account to use for the agent in this format (0x0000000000000000000000000000000000000000000000000000000000000000)

####################################
#### Misc Plugin Configurations ####
####################################

# Intiface Configuration
INTIFACE_WEBSOCKET_URL=ws://localhost:12345

# API key for giphy from https://developers.giphy.com/dashboard/
GIPHY_API_KEY=

# OpenWeather
OPEN_WEATHER_API_KEY= # OpenWeather API key

#GITCOIN Passport
PASSPORT_API_KEY= #Gitcoin Passport key
PASSPORT_SCORER=  #Scorer number

# EchoChambers Configuration
ECHOCHAMBERS_API_URL=http://127.0.0.1:3333
ECHOCHAMBERS_API_KEY=testingkey0011
ECHOCHAMBERS_USERNAME=eliza
ECHOCHAMBERS_ROOMS=general #comma delimited list of rooms the agent watches
ECHOCHAMBERS_POLL_INTERVAL=60
ECHOCHAMBERS_MAX_MESSAGES=10
# How often the agent checks if it should start a conversation
ECHOCHAMBERS_CONVERSATION_STARTER_INTERVAL=300 # 5 minutes - checks rooms every 5 minutes

# How long a room must be quiet before starting a new conversation
ECHOCHAMBERS_QUIET_PERIOD=900 # 15 minutes - waits for 15 minutes of silence

# Allora
ALLORA_API_KEY=    # Allora API key, format: UP-f8db7d6558ab432ca0d92716
ALLORA_CHAIN_SLUG= # must be one of mainnet, testnet. If not specified, it will use testnet by default

# B2 Network
B2_PRIVATE_KEY= # Private key of the B2 Network account to use for the agent

# Opacity zkTLS
OPACITY_TEAM_ID=f309ac8ae8a9a14a7e62cd1a521b1c5f
OPACITY_CLOUDFLARE_NAME=eigen-test
OPACITY_PROVER_URL=https://opacity-ai-zktls-demo.vercel.app

# AWS S3 Configuration Settings for File Upload
AWS_ACCESS_KEY_ID=
AWS_SECRET_ACCESS_KEY=
AWS_REGION=
AWS_S3_BUCKET=
AWS_S3_UPLOAD_PATH=
AWS_S3_ENDPOINT=
AWS_S3_SSL_ENABLED=
AWS_S3_FORCE_PATH_STYLE=


# Deepgram
DEEPGRAM_API_KEY=

# Verifiable Inference Configuration
VERIFIABLE_INFERENCE_ENABLED=false    # Set to false to disable verifiable inference
VERIFIABLE_INFERENCE_PROVIDER=opacity # Options: opacity

# Autonome Configuration
AUTONOME_JWT_TOKEN=
AUTONOME_RPC=https://wizard-bff-rpc.alt.technology/v1/bff/aaa/apps

####################################
#### Akash Network Configuration ####
####################################
AKASH_ENV=mainnet
AKASH_NET=https://raw.githubusercontent.com/ovrclk/net/master/mainnet
RPC_ENDPOINT=https://rpc.akashnet.net:443
AKASH_GAS_PRICES=0.025uakt
AKASH_GAS_ADJUSTMENT=1.5
AKASH_KEYRING_BACKEND=os
AKASH_FROM=default
AKASH_FEES=20000uakt
AKASH_DEPOSIT=500000uakt
AKASH_MNEMONIC=
AKASH_WALLET_ADDRESS=
# Akash Pricing API
AKASH_PRICING_API_URL=https://console-api.akash.network/v1/pricing
# Default values # 1 CPU = 1000 1GB = 1000000000 1GB = 1000000000
AKASH_DEFAULT_CPU=1000
AKASH_DEFAULT_MEMORY=1000000000
AKASH_DEFAULT_STORAGE=1000000000
AKASH_SDL=example.sdl.yml
# Close deployment
# Close all deployments = closeAll
# Close a single deployment = dseq and add the value in AKASH_CLOSE_DSEQ
AKASH_CLOSE_DEP=closeAll
AKASH_CLOSE_DSEQ=19729929
# Provider Info we added one to check you will have to pass this into the action
AKASH_PROVIDER_INFO=akash1ccktptfkvdc67msasmesuy5m7gpc76z75kukpz
# Deployment Status
# AKASH_DEP_STATUS = dseq or param_passed when you are building you wil pass the dseq dinamically to test you
# you can pass the dseq using AKASH_DEP_DSEQ 19729929 is an example of a dseq we test while build.
AKASH_DEP_STATUS=dseq
AKASH_DEP_DSEQ=19729929
# Gas Estimation Options: close, create, or update
# qseq is required when operation is "close" 19729929 is an example of a dseq we test while build.
AKASH_GAS_OPERATION=close
AKASH_GAS_DSEQ=19729929
# Manifest
# Values: "auto" | "manual" | "validate_only" Default: "auto"
AKASH_MANIFEST_MODE=auto
# Default: Will use the SDL directory
AKASH_MANIFEST_PATH=
# Values: "strict" | "lenient" | "none" - Default: "strict"
AKASH_MANIFEST_VALIDATION_LEVEL=strict

# Quai Network Ecosystem
QUAI_PRIVATE_KEY=
QUAI_RPC_URL=https://rpc.quai.network
<<<<<<< HEAD

# 0x
ZERO_EX_API_KEY=
ALCHEMY_HTTP_TRANSPORT_URL=

# Instagram Configuration
INSTAGRAM_DRY_RUN=false
INSTAGRAM_USERNAME=               # Account username
INSTAGRAM_PASSWORD=               # Account password
INSTAGRAM_APP_ID=                 # Instagram App ID is required
INSTAGRAM_APP_SECRET=             # Instagram App Secret is required
INSTAGRAM_BUSINESS_ACCOUNT_ID=    # Optional Business Account ID for additional features
INSTAGRAM_POST_INTERVAL_MIN=60    # Default: 60 minutes
INSTAGRAM_POST_INTERVAL_MAX=120   # Default: 120 minutes
INSTAGRAM_ENABLE_ACTION_PROCESSING=false  # Enable/disable action processing
INSTAGRAM_ACTION_INTERVAL=5       # Interval between actions in minutes
INSTAGRAM_MAX_ACTIONS=1          # Maximum number of actions to process at once

####################################
#### Pyth Plugin Configuration ####
####################################
# Network Environment (mainnet or testnet)git
PYTH_NETWORK_ENV=mainnet

# Mainnet Network Configuration
PYTH_MAINNET_HERMES_URL=https://hermes.pyth.network
PYTH_MAINNET_WSS_URL=wss://hermes.pyth.network/ws
PYTH_MAINNET_PYTHNET_URL=https://pythnet.rpcpool.com
PYTH_MAINNET_CONTRACT_REGISTRY=https://pyth.network/developers/price-feed-ids
PYTH_MAINNET_PROGRAM_KEY=

# Testnet Network Configuration
PYTH_TESTNET_HERMES_URL=https://hermes.pyth.network
PYTH_TESTNET_WSS_URL=wss://hermes.pyth.network/ws
PYTH_TESTNET_PYTHNET_URL=https://pythnet.rpcpool.com
PYTH_TESTNET_CONTRACT_REGISTRY=https://pyth.network/developers/price-feed-ids#testnet
PYTH_TESTNET_PROGRAM_KEY=

# Connection Settings
PYTH_MAX_RETRIES=3
PYTH_RETRY_DELAY=1000
PYTH_TIMEOUT=5000
PYTH_GRANULAR_LOG=true
PYTH_LOG_LEVEL=debug
PYTH_LOG_LEVEL=info

# Runtime Settings
RUNTIME_CHECK_MODE=false

# Pyth Price Streaming and test ID
PYTH_ENABLE_PRICE_STREAMING=true
PYTH_MAX_PRICE_STREAMS=2
PYTH_TEST_ID01=0xe62df6c8b4a85fe1a67db44dc12de5db330f7ac66b72dc658afedf0f4a415b43
PYTH_TEST_ID02=0xff61491a931112ddf1bd8147cd1b641375f79f5825126d665480874634fd0ace

# Router Nitro EVM Configuration
ROUTER_NITRO_EVM_ADDRESS=
ROUTER_NITRO_EVM_PRIVATE_KEY=


# Initia Plugin Configuration
INITIA_PRIVATE_KEY=  # Your Initia wallet private key
INITIA_NODE_URL=  # Initia node URL (default: testnet)
INITIA_CHAIN_ID=initia-test  # Chain ID (default: testnet)

# ####################################
# #### NVIDIA Configuration ##########
# ####################################
NVIDIA_NIM_ENV=production
NVIDIA_NIM_SPASH=false
# Api Keys
NVIDIA_NIM_API_KEY=
NVIDIA_NGC_API_KEY=
NVIDIA_NIM_MAX_RETRIES=3
NVIDIA_NIM_RETRY_DELAY=1000
NVIDIA_NIM_TIMEOUT=5000
# Logging Configuration
NVIDIA_GRANULAR_LOG=true
NVIDIA_LOG_LEVEL=debug
# NVIDIA Off-topic system and user configuration
NVIDIA_OFFTOPIC_SYSTEM=
NVIDIA_OFFTOPIC_USER=
# NVIDIA Cosmos Model Configuration
NVIDIA_NIM_BASE_VISION_URL=https://ai.api.nvidia.com/v1/vlm
NVIDIA_COSMOS_MODEL=nvidia/cosmos-nemotron-34b
NVIDIA_COSMOS_INVOKE_URL=https://ai.api.nvidia.com/v1/vlm/nvidia/cosmos-nemotron-34b
NVIDIA_COSMOS_ASSET_URL=https://api.nvcf.nvidia.com/v2/nvcf/assets
NVIDIA_COSMOS_MAX_TOKENS=1000
=======
# Story
STORY_PRIVATE_KEY= # Story private key
STORY_API_BASE_URL= # Story API base URL
STORY_API_KEY= # Story API key
PINATA_JWT= # Pinata JWT for uploading files to IPFS

# SimsAi
SIMSAI_API_KEY= # API key for SimsAI authentication
SIMSAI_AGENT_ID= # Unique identifier for the SimsAI agent
SIMSAI_USERNAME= # Username for SimsAI platform access
SIMSAI_DRY_RUN= # Set to true to test without making actual API calls
>>>>>>> 9bd9a6d5
<|MERGE_RESOLUTION|>--- conflicted
+++ resolved
@@ -79,6 +79,13 @@
 WHATSAPP_BUSINESS_ACCOUNT_ID=  # Business Account ID from Facebook Business Manager
 WHATSAPP_WEBHOOK_VERIFY_TOKEN= # Custom string for webhook verification
 WHATSAPP_API_VERSION=v17.0     # WhatsApp API version (default: v17.0)
+
+
+# Simsai Specific Configuration
+SIMSAI_API_KEY= # API key for SimsAI authentication
+SIMSAI_AGENT_ID= # Unique identifier for the SimsAI agent
+SIMSAI_USERNAME= # Username for SimsAI platform access
+SIMSAI_DRY_RUN= # Set to true to test without making actual API calls
 
 # Direct Client Setting
 EXPRESS_MAX_PAYLOAD= # Default: 100kb
@@ -658,7 +665,6 @@
 # Quai Network Ecosystem
 QUAI_PRIVATE_KEY=
 QUAI_RPC_URL=https://rpc.quai.network
-<<<<<<< HEAD
 
 # 0x
 ZERO_EX_API_KEY=
@@ -746,17 +752,4 @@
 NVIDIA_COSMOS_MODEL=nvidia/cosmos-nemotron-34b
 NVIDIA_COSMOS_INVOKE_URL=https://ai.api.nvidia.com/v1/vlm/nvidia/cosmos-nemotron-34b
 NVIDIA_COSMOS_ASSET_URL=https://api.nvcf.nvidia.com/v2/nvcf/assets
-NVIDIA_COSMOS_MAX_TOKENS=1000
-=======
-# Story
-STORY_PRIVATE_KEY= # Story private key
-STORY_API_BASE_URL= # Story API base URL
-STORY_API_KEY= # Story API key
-PINATA_JWT= # Pinata JWT for uploading files to IPFS
-
-# SimsAi
-SIMSAI_API_KEY= # API key for SimsAI authentication
-SIMSAI_AGENT_ID= # Unique identifier for the SimsAI agent
-SIMSAI_USERNAME= # Username for SimsAI platform access
-SIMSAI_DRY_RUN= # Set to true to test without making actual API calls
->>>>>>> 9bd9a6d5
+NVIDIA_COSMOS_MAX_TOKENS=1000