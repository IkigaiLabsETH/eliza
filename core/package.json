{
    "name": "eliza",
    "version": "1.0.0",
    "description": "",
    "main": "dist/index.js",
    "type": "module",
    "types": "dist/index.d.ts",
    "scripts": {
        "build": "tsc",
        "lint": "eslint . --fix",
        "start": "node --loader ts-node/esm src/index.ts",
        "start:arok": "node --loader ts-node/esm src/index.ts --characters=\"../characters/arok.character.json\"",
        "start:service:ruby": "pm2 start pnpm --name=\"ruby\" --restart-delay=3000 --max-restarts=10 -- run start:ruby",
        "stop:service:ruby": "pm2 stop ruby",
        "start:ruby": "node --loader ts-node/esm src/index.ts --characters=\"../characters/ruby.character.json\"",
        "start:service:trump": "pm2 start pnpm --name=\"trump\" --restart-delay=3000 --max-restarts=10 -- run start:trump",
        "stop:service:trump": "pm2 stop trump",
        "start:service:degen": "pm2 start pnpm --name=\"degen\" --restart-delay=3000 --max-restarts=10 -- run start:degen",
        "stop:service:degen": "pm2 stop degen",
        "start:degen": "node --loader ts-node/esm src/index.ts --characters=\"../characters/degenspartan.json\"",
<<<<<<< HEAD
        "start:service:all": "pm2 start npm --name=\"all\" --restart-delay=3000 --max-restarts=10 -- run start:all",
=======
        "start:service:all": "pm2 start pnpm --name=\"all\" --restart-delay=3000 --max-restarts=10 -- run start:all",
>>>>>>> 8084bc89
        "stop:service:all": "pm2 stop all",
        "start:all": "node --loader ts-node/esm src/index.ts --characters=\"../characters/degenspartan.json\",\"../characters/ruby.character.json\",\"../characters/pmairca.character.json\"",
        "start:trump": "node --loader ts-node/esm src/index.ts --characters=\"../characters/trump.character.json\"",
        "start:service:tate": "pm2 start pnpm --name=\"tate\" --restart-delay=3000 --max-restarts=10 -- run start:tate",
        "stop:service:tate": "pm2 stop tate",
        "start:tate": "node --loader ts-node/esm src/index.ts --characters=\"../characters/tate.character.json\"",
        "watch": "tsc --watch",
        "dev": "tsc && nodemon",
        "build:docs": "cd docs && pnpm run build",
        "postinstall": "npx playwright install-deps && npx playwright install",
        "test": "jest --runInBand",
        "test:watch": "jest --runInBand --watch",
        "test:sqlite": "cross-env TEST_DATABASE_CLIENT=sqlite jest --runInBand --watch",
        "test:sqljs": "cross-env TEST_DATABASE_CLIENT=sqljs jest --runInBand --watch"
    },
    "author": "",
    "license": "MIT",
    "devDependencies": {
        "@eslint/js": "^9.13.0",
        "@rollup/plugin-commonjs": "25.0.8",
        "@rollup/plugin-json": "6.1.0",
        "@rollup/plugin-node-resolve": "15.3.0",
        "@rollup/plugin-replace": "5.0.7",
        "@rollup/plugin-terser": "0.1.0",
        "@rollup/plugin-typescript": "11.1.6",
        "@types/better-sqlite3": "7.6.11",
        "@types/fluent-ffmpeg": "2.1.27",
        "@types/jest": "29.5.14",
        "@types/node": "22.8.4",
        "@types/sql.js": "1.4.9",
        "@types/tar": "6.1.13",
        "@types/wav-encoder": "1.3.3",
        "@typescript-eslint/eslint-plugin": "8.12.2",
        "@typescript-eslint/parser": "8.12.2",
        "dotenv": "16.4.5",
        "eslint": "9.13.0",
        "eslint-config-prettier": "9.1.0",
        "eslint-plugin-prettier": "5.2.1",
        "itty-router": "5.0.18",
        "jest": "29.7.0",
        "lint-staged": "15.2.10",
        "prettier": "3.3.3",
        "rimraf": "6.0.1",
        "rollup": "2.79.2",
        "ts-jest": "29.2.5",
        "ts-node": "10.9.2",
        "tslib": "2.8.0",
        "typescript": "5.6.3",
        "wrangler": "3.84.0",
        "@types/pdfjs-dist": "^2.10.378"
    },
    "pnpm": {
        "overrides": {
            "onnxruntime-node": "^1.19.2"
        }
    },
    "dependencies": {
        "@ai-sdk/anthropic": "^0.0.53",
        "@ai-sdk/google": "^0.0.55",
        "@ai-sdk/google-vertex": "^0.0.42",
        "@ai-sdk/groq": "^0.0.3",
        "@ai-sdk/openai": "^0.0.70",
        "@anthropic-ai/sdk": "^0.30.1",
        "@cliqz/adblocker-playwright": "1.34.0",
        "@coral-xyz/anchor": "^0.30.1",
        "@discordjs/rest": "2.4.0",
        "@discordjs/voice": "0.17.0",
        "@echogarden/espeak-ng-emscripten": "0.3.0",
        "@echogarden/kissfft-wasm": "0.2.0",
        "@echogarden/speex-resampler-wasm": "0.2.1",
        "@huggingface/transformers": "3.0.1",
        "@opendocsg/pdf2md": "0.1.31",
        "@solana/spl-token": "0.4.9",
        "@solana/web3.js": "1.95.4",
        "@supabase/supabase-js": "2.46.1",
        "@telegraf/types": "7.1.0",
        "@types/body-parser": "1.19.5",
        "@types/cors": "2.8.17",
        "@types/express": "5.0.0",
        "@types/uuid": "^10.0.0",
        "agent-twitter-client": "0.0.13",
        "ai": "^3.4.23",
        "alawmulaw": "6.0.0",
        "ansi-colors": "4.1.3",
        "anthropic-vertex-ai": "^1.0.0",
        "better-sqlite3": "11.5.0",
        "bignumber": "1.1.0",
        "bignumber.js": "9.1.2",
        "body-parser": "1.20.3",
        "capsolver-npm": "2.0.2",
        "cldr-segmentation": "2.2.1",
        "command-exists": "1.2.9",
        "commander": "12.1.0",
        "cors": "2.8.5",
        "cross-fetch": "4.0.0",
        "csv-writer": "1.6.0",
        "discord.js": "14.16.3",
        "espeak-ng": "1.0.2",
        "express": "4.21.1",
        "ffmpeg-static": "5.2.0",
        "figlet": "1.8.0",
        "fluent-ffmpeg": "2.1.3",
        "formdata-node": "6.0.3",
        "fs-extra": "11.2.0",
        "gaxios": "6.7.1",
        "gif-frames": "^0.4.1",
        "glob": "11.0.0",
        "graceful-fs": "4.2.11",
        "html-escaper": "3.0.3",
        "html-to-text": "9.0.5",
        "import-meta-resolve": "4.1.0",
        "install": "^0.13.0",
        "jieba-wasm": "2.2.0",
        "js-sha1": "0.7.0",
        "js-yaml": "^4.1.0",
        "json5": "2.2.3",
        "kuromoji": "0.1.2",
        "libsodium-wrappers": "0.7.15",
        "multer": "1.4.5-lts.1",
        "node-cache": "5.1.2",
        "node-llama-cpp": "3.1.1",
        "node-wav": "0.0.2",
        "nodejs-whisper": "0.1.18",
        "nodemon": "3.1.7",
        "onnxruntime-node": "^1.19.2",
        "openai": "4.69.0",
        "pdfjs-dist": "4.7.76",
        "pg": "^8.13.1",
        "playwright": "1.48.2",
        "pm2": "5.4.2",
        "prism-media": "1.3.5",
        "pumpdotfun-sdk": "1.3.2",
        "puppeteer-extra": "3.3.6",
        "puppeteer-extra-plugin-capsolver": "2.0.1",
        "sql.js": "1.12.0",
        "sqlite-vec": "0.1.4-alpha.2",
        "srt": "0.0.3",
        "systeminformation": "5.23.5",
        "tar": "7.4.3",
        "telegraf": "4.16.3",
        "tiktoken": "1.0.17",
        "tinyld": "1.3.4",
        "together-ai": "^0.7.0",
        "unique-names-generator": "4.7.1",
        "uuid": "11.0.2",
        "wav": "1.0.2",
        "wav-encoder": "1.3.0",
        "wavefile": "11.0.0",
        "whisper-turbo": "0.11.0",
        "ws": "8.18.0",
        "yargs": "17.7.2",
        "youtube-dl-exec": "3.0.10"
    },
    "trustedDependencies": {
        "onnxruntime-node": "^1.19.2",
        "@discordjs/opus": "github:discordjs/opus",
        "sharp": "^0.33.5"
    },
    "peerDependencies": {
        "onnxruntime-node": "^1.19.2"
    }
}<|MERGE_RESOLUTION|>--- conflicted
+++ resolved
@@ -18,11 +18,7 @@
         "start:service:degen": "pm2 start pnpm --name=\"degen\" --restart-delay=3000 --max-restarts=10 -- run start:degen",
         "stop:service:degen": "pm2 stop degen",
         "start:degen": "node --loader ts-node/esm src/index.ts --characters=\"../characters/degenspartan.json\"",
-<<<<<<< HEAD
-        "start:service:all": "pm2 start npm --name=\"all\" --restart-delay=3000 --max-restarts=10 -- run start:all",
-=======
         "start:service:all": "pm2 start pnpm --name=\"all\" --restart-delay=3000 --max-restarts=10 -- run start:all",
->>>>>>> 8084bc89
         "stop:service:all": "pm2 stop all",
         "start:all": "node --loader ts-node/esm src/index.ts --characters=\"../characters/degenspartan.json\",\"../characters/ruby.character.json\",\"../characters/pmairca.character.json\"",
         "start:trump": "node --loader ts-node/esm src/index.ts --characters=\"../characters/trump.character.json\"",
