{
  "version": "1.4.2",
<<<<<<< HEAD
  "packages": [
    "packages/*"
  ],
=======
  "packages": ["packages/*"],
>>>>>>> b2641308
  "npmClient": "bun",
  "command": {
    "publish": {
      "workspaceConfig": true
    },
    "version": {
      "workspaceConfig": true
    }
  }
}<|MERGE_RESOLUTION|>--- conflicted
+++ resolved
@@ -1,12 +1,6 @@
 {
   "version": "1.4.2",
-<<<<<<< HEAD
-  "packages": [
-    "packages/*"
-  ],
-=======
   "packages": ["packages/*"],
->>>>>>> b2641308
   "npmClient": "bun",
   "command": {
     "publish": {
