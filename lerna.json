{
<<<<<<< HEAD
  "version": "1.5.9-beta.0",
=======
  "version": "1.5.9-alpha.16",
>>>>>>> 92dc5c93
  "packages": [
    "packages/*"
  ],
  "npmClient": "bun",
  "command": {
    "publish": {
      "message": "chore(release): publish alpha",
      "registry": "https://registry.npmjs.org",
      "allowBranch": [
        "main",
        "develop",
        "alpha",
        "release/*"
      ],
      "ignoreChanges": [
        "**/*.md",
        "**/test/**",
        "**/__tests__/**"
      ],
      "verifyAccess": false
    },
    "version": {
      "allowBranch": [
        "main",
        "develop",
        "alpha",
        "release/*"
      ],
      "message": "chore(release): publish %s",
      "push": true,
      "gitTagVersion": true,
      "tagVersionPrefix": "v",
      "signGitTag": false,
      "signGitCommit": false,
      "forcePublish": "*",
      "exact": true
    }
  },
  "stream": true,
  "concurrency": 1
}<|MERGE_RESOLUTION|>--- conflicted
+++ resolved
@@ -1,9 +1,5 @@
 {
-<<<<<<< HEAD
-  "version": "1.5.9-beta.0",
-=======
   "version": "1.5.9-alpha.16",
->>>>>>> 92dc5c93
   "packages": [
     "packages/*"
   ],
