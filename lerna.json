{
<<<<<<< HEAD
  "version": "1.5.7",
=======
  "version": "1.5.8-alpha.27",
>>>>>>> e9da9f56
  "packages": [
    "packages/*"
  ],
  "npmClient": "bun",
  "command": {
    "publish": {
      "message": "chore(release): publish alpha",
      "registry": "https://registry.npmjs.org",
      "allowBranch": [
        "main",
        "develop",
        "alpha",
        "release/*"
      ],
      "ignoreChanges": [
        "**/*.md",
        "**/test/**",
        "**/__tests__/**"
      ],
      "verifyAccess": false
    },
    "version": {
      "allowBranch": [
        "main",
        "develop",
        "alpha",
        "release/*"
      ],
      "message": "chore(release): publish %s",
      "push": true,
      "gitTagVersion": true,
      "tagVersionPrefix": "v",
      "signGitTag": false,
      "signGitCommit": false,
      "forcePublish": "*",
      "exact": true
    }
  },
  "stream": true,
  "concurrency": 1
}<|MERGE_RESOLUTION|>--- conflicted
+++ resolved
@@ -1,9 +1,5 @@
 {
-<<<<<<< HEAD
-  "version": "1.5.7",
-=======
   "version": "1.5.8-alpha.27",
->>>>>>> e9da9f56
   "packages": [
     "packages/*"
   ],
