--- conflicted
+++ resolved
@@ -1,9 +1,5 @@
 {
-<<<<<<< HEAD
-  "version": "1.5.9-beta.0",
-=======
   "version": "1.5.9-alpha.18",
->>>>>>> 0029a367
   "packages": [
     "packages/*"
   ],
