import { loadProject, type Project } from '@/src/project';
import { buildProject, TestRunner, UserEnvironment } from '@/src/utils';
import { type DirectoryInfo } from '@/src/utils/directory-detection';
import { logger, type IAgentRuntime, type ProjectAgent, type Character } from '@elizaos/core';
import { getDefaultCharacter } from '@/src/characters/eliza';
import { AgentServer, jsonToCharacter, loadCharacterTryPath } from '@elizaos/server';
import * as dotenv from 'dotenv';
import * as fs from 'node:fs';
import path from 'node:path';
import { E2ETestOptions, TestResult } from '../types';
import { processFilterName } from '../utils/project-utils';

/**
 * Function that runs the end-to-end tests.
 *
 * Sets up a complete test environment with database, server, and agents, then executes e2e tests using the TestRunner framework.
 */
export async function runE2eTests(
  testPath: string | undefined,
  options: E2ETestOptions,
  projectInfo: DirectoryInfo
): Promise<TestResult> {
  // Build the project or plugin first unless skip-build is specified
  if (!options.skipBuild) {
    try {
      const cwd = process.cwd();
      const isPlugin = projectInfo.type === 'elizaos-plugin';
      logger.info({ src: 'cli', command: 'test-e2e', isPlugin }, 'Building project');
      await buildProject(cwd, isPlugin);
      logger.info({ src: 'cli', command: 'test-e2e' }, 'Build completed successfully');
    } catch (buildError) {
      logger.error(
        {
          src: 'cli',
          command: 'test-e2e',
          error: buildError instanceof Error ? buildError.message : String(buildError),
        },
        'Build error'
      );
      logger.warn(
        { src: 'cli', command: 'test-e2e' },
        'Attempting to continue with tests despite build error'
      );
    }
  }

  let server: { startAgent: (character: Character) => Promise<void> } | undefined; // Will be AgentServer instance from module loader
  try {
    const runtimes: IAgentRuntime[] = [];
    const projectAgents: ProjectAgent[] = [];

    // Set up standard paths and load .env
    const elizaDir = path.join(process.cwd(), '.eliza');
    // Create unique database directory for each test run to avoid conflicts
    const packageName = path.basename(process.cwd());
    const timestamp = Date.now();
    const uniqueDbDir = path.join(process.cwd(), '.elizadb-test', `${packageName}-${timestamp}`);
    const elizaDbDir = uniqueDbDir;
    const envInfo = await UserEnvironment.getInstanceInfo();
    const envFilePath = envInfo.paths.envFilePath;

    console.info('Setting up environment...');
    console.info(`Eliza directory: ${elizaDir}`);
    console.info(`Database directory: ${elizaDbDir}`);
    console.info(`Environment file: ${envFilePath}`);
    console.info(`Package name: ${packageName}, Timestamp: ${timestamp}`);

    // Clean up any existing database directory to prevent corruption
    if (fs.existsSync(elizaDbDir)) {
      console.info(`Cleaning up existing database directory: ${elizaDbDir}`);
      try {
        fs.rmSync(elizaDbDir, { recursive: true, force: true });
        console.info(`Successfully cleaned up existing database directory`);
      } catch (error) {
        console.warn(`Failed to clean up existing database directory: ${error}`);
        // Continue anyway, the initialization might handle it
      }
    }

    // Create fresh db directory
    console.info(`Creating fresh database directory: ${elizaDbDir}`);
    fs.mkdirSync(elizaDbDir, { recursive: true });
    console.info(`Created database directory: ${elizaDbDir}`);

    // Set the database directory in environment variables to ensure it's used
    process.env.PGLITE_DATA_DIR = elizaDbDir;
    console.info(`Set PGLITE_DATA_DIR to: ${elizaDbDir}`);

    // Load environment variables from project .env if it exists
    if (fs.existsSync(envFilePath)) {
      logger.info(
        { src: 'cli', command: 'test-e2e', envFilePath },
        'Loading environment variables'
      );
      dotenv.config({ path: envFilePath });
      logger.info({ src: 'cli', command: 'test-e2e' }, 'Environment variables loaded');
    } else {
      logger.warn({ src: 'cli', command: 'test-e2e', envFilePath }, 'Environment file not found');
    }

    // Database directory has been set in environment variables above
    // Look for PostgreSQL URL in environment variables
    const postgresUrl = process.env.POSTGRES_URL;
    logger.info(
      { src: 'cli', command: 'test-e2e', hasPostgresUrl: !!postgresUrl },
      'PostgreSQL URL check'
    );

    // Create server instance
    logger.info({ src: 'cli', command: 'test-e2e' }, 'Creating server instance');
    server = new AgentServer();
    logger.info({ src: 'cli', command: 'test-e2e' }, 'Server instance created');

    // Initialize the server explicitly before starting
    logger.info({ src: 'cli', command: 'test-e2e' }, 'Initializing server');
    try {
      await server.initialize({
        dataDir: elizaDbDir,
        postgresUrl,
      });
      logger.info({ src: 'cli', command: 'test-e2e' }, 'Server initialized successfully');
    } catch (initError) {
      logger.error(
        {
          src: 'cli',
          command: 'test-e2e',
          error: initError instanceof Error ? initError.message : String(initError),
        },
        'Server initialization failed'
      );
      throw initError;
    }

    let project: Project | undefined;
    try {
      logger.info({ src: 'cli', command: 'test-e2e' }, 'Attempting to load project or plugin');
      // Resolve path - use monorepo root if available, otherwise use cwd
      const monorepoRoot = UserEnvironment.getInstance().findMonorepoRoot(process.cwd());
      const baseDir = monorepoRoot ?? process.cwd();
      const targetPath = testPath ? path.resolve(baseDir, testPath) : process.cwd();

      project = await loadProject(targetPath);

      // For plugins, it's OK to have no agents defined (will use default Eliza)
      // For projects, we need at least one agent
      if (!project) {
        throw new Error('Failed to load project');
      }

      if (!project.isPlugin && (!project.agents || project.agents.length === 0)) {
        logger.warn(
          { src: 'cli', command: 'test-e2e' },
          'No agents found in project configuration; falling back to default Eliza character for tests'
        );
      }

      logger.info(
        { src: 'cli', command: 'test-e2e', agentCount: project.agents?.length || 0 },
        'Found agents'
      );

      // Set up server properties using AgentServer's built-in methods
      logger.info({ src: 'cli', command: 'test-e2e' }, 'Setting up server properties');
      // Note: AgentManager was removed, using AgentServer's startAgents directly
<<<<<<< HEAD
      server.startAgent = async (character: any) => {
        logger.info(
          { src: 'cli', command: 'test-e2e', characterName: character.name },
          'Starting agent for character'
        );
=======
      server.startAgent = async (character: Character) => {
        logger.info({ src: 'cli', command: 'test-e2e', characterName: character.name }, 'Starting agent for character');
>>>>>>> 8ecd2264
        const runtimes = await server.startAgents([character], [], { isTestMode: true });
        return runtimes[0];
      };
      server.loadCharacterTryPath = loadCharacterTryPath;
      server.jsonToCharacter = jsonToCharacter;
      logger.info({ src: 'cli', command: 'test-e2e' }, 'Server properties set up');

      logger.info({ src: 'cli', command: 'test-e2e' }, 'Starting server');
      try {
        // Server will auto-discover available port (don't pass port for auto-discovery)
        // If options.port is provided, pass it (will fail if not available - strict mode)
        await server.start(options.port ? { port: options.port } : undefined);
        logger.info({ src: 'cli', command: 'test-e2e' }, 'Server started successfully');
      } catch (error) {
        logger.error(
          {
            src: 'cli',
            command: 'test-e2e',
            error: error instanceof Error ? error.message : String(error),
          },
          'Error starting server'
        );
        if (error instanceof Error) {
          logger.error(
            { src: 'cli', command: 'test-e2e', message: error.message, stack: error.stack },
            'Error details'
          );
        }
        throw error;
      }

      try {
        // Start each agent in sequence
        logger.info(
          {
            src: 'cli',
            command: 'test-e2e',
            agentCount: project.agents.length,
            isPlugin: project.isPlugin,
          },
          'Found agents in project'
        );

        // When testing a plugin, import and use the default Eliza character
        // to ensure consistency with the start command
        // For projects, only use default agent if no agents are defined
        if (project.isPlugin || (project.agents?.length || 0) === 0) {
          // Set environment variable to signal this is a direct plugin test
          // The TestRunner uses this to identify direct plugin tests
          process.env.ELIZA_TESTING_PLUGIN = 'true';

          logger.info(
            { src: 'cli', command: 'test-e2e' },
            'Using default Eliza character as test agent'
          );
          try {
            const pluginUnderTest = project.pluginModule;
            if (!pluginUnderTest) {
              throw new Error('Plugin module could not be loaded for testing.');
            }
            const defaultElizaCharacter = getDefaultCharacter();

            // Use AgentServer's startAgents method with the plugin under test
            // isTestMode: true ensures testDependencies are loaded
            const startedRuntimes = await server.startAgents(
              [defaultElizaCharacter],
              [pluginUnderTest], // Pass the local plugin module directly
              { isTestMode: true }
            );
            const runtime = startedRuntimes[0];

            runtimes.push(runtime);

            // Pass all loaded plugins to the projectAgent so TestRunner can identify
            // which one is the plugin under test vs dependencies
            projectAgents.push({
              character: defaultElizaCharacter,
              plugins: runtime.plugins, // Pass all plugins, not just the one under test
            });

            logger.info(
              { src: 'cli', command: 'test-e2e' },
              'Default test agent started successfully'
            );
          } catch (pluginError) {
            logger.error(
              {
                src: 'cli',
                command: 'test-e2e',
                error: pluginError instanceof Error ? pluginError.message : String(pluginError),
              },
              'Error starting plugin test agent'
            );
            throw pluginError;
          }
        } else {
          // For regular projects, start agents with delay between each (for E2E test stability)
          for (const agent of project.agents) {
            try {
              logger.debug(
                { src: 'cli', command: 'test-e2e', agentName: agent.character.name },
                'Starting agent'
              );

              // isTestMode: true ensures testDependencies are loaded for project tests
              // init function is now automatically called by Core
              const startedRuntimes = await server.startAgents(
                [
                  {
                    character: { ...agent.character },
                    plugins: agent.plugins || [],
                    init: agent.init,
                  },
                ],
                { isTestMode: true }
              );
              const runtime = startedRuntimes[0];

              runtimes.push(runtime);
              projectAgents.push(agent);

              // wait 1 second between agent starts for E2E test stability
              await new Promise((resolve) => setTimeout(resolve, 1000));
            } catch (agentError) {
              logger.error(
                {
                  src: 'cli',
                  command: 'test-e2e',
                  error: agentError instanceof Error ? agentError.message : String(agentError),
                  agentName: agent.character.name,
                },
                'Error starting agent'
              );
              if (agentError instanceof Error) {
                logger.error(
                  {
                    src: 'cli',
                    command: 'test-e2e',
                    message: agentError.message,
                    stack: agentError.stack,
                  },
                  'Error details'
                );
              }
              // Log the error but don't fail the entire test run
              logger.warn(
                { src: 'cli', command: 'test-e2e', agentName: agent.character.name },
                'Skipping agent due to startup error'
              );
            }
          }
        }

        if (runtimes.length === 0) {
          throw new Error('Failed to start any agents from project');
        }

        logger.debug(
          { src: 'cli', command: 'test-e2e', runtimeCount: runtimes.length },
          'Successfully started agents for testing'
        );

        // Run tests for each agent
        let totalFailed = 0;
        let anyTestsFound = false;
        for (let i = 0; i < runtimes.length; i++) {
          const runtime = runtimes[i];
          const projectAgent = projectAgents[i];

          if (project.isPlugin) {
            logger.debug(
              { src: 'cli', command: 'test-e2e', pluginName: project.pluginModule?.name },
              'Running tests for plugin'
            );
          } else {
            logger.debug(
              { src: 'cli', command: 'test-e2e', agentName: runtime.character.name },
              'Running tests for agent'
            );
          }

          // Pass the runtime directly without modification to avoid pino logger context issues
          const testRunner = new TestRunner(runtime, projectAgent);

          // Determine what types of tests to run based on directory type
          const currentDirInfo = projectInfo;

          // Process filter name consistently
          const processedFilter = processFilterName(options.name);

          const results = await testRunner.runTests({
            filter: processedFilter,
            // Only run plugin tests if we're actually in a plugin directory
            skipPlugins: currentDirInfo.type !== 'elizaos-plugin',
            // Only run project tests if we're actually in a project directory
            skipProjectTests: currentDirInfo.type !== 'elizaos-project',
            skipE2eTests: false, // Always allow E2E tests
          });
          totalFailed += results.failed;
          if (results.hasTests) {
            anyTestsFound = true;
          }
        }

        // Return success (false) if no tests were found, or if tests ran but none failed
        // This aligns with standard testing tools behavior
        return { failed: anyTestsFound ? totalFailed > 0 : false };
      } catch (error) {
        logger.error(
          {
            src: 'cli',
            command: 'test-e2e',
            error: error instanceof Error ? error.message : String(error),
          },
          'Error in runE2eTests'
        );
        if (error instanceof Error) {
          logger.error(
            { src: 'cli', command: 'test-e2e', message: error.message, stack: error.stack },
            'Error details'
          );
        } else {
          logger.error(
            { src: 'cli', command: 'test-e2e', type: typeof error },
            'Unknown error type'
          );
          try {
            logger.error(
              { src: 'cli', command: 'test-e2e', stringified: JSON.stringify(error, null, 2) },
              'Stringified error'
            );
          } catch (e) {
            logger.error(
              {
                src: 'cli',
                command: 'test-e2e',
                error: e instanceof Error ? e.message : String(e),
              },
              'Could not stringify error'
            );
          }
        }
        return { failed: true };
      } finally {
        // Clean up the ELIZA_TESTING_PLUGIN environment variable
        if (process.env.ELIZA_TESTING_PLUGIN) {
          delete process.env.ELIZA_TESTING_PLUGIN;
        }

        // Clean up database directory after tests complete
        try {
          if (fs.existsSync(elizaDbDir)) {
            console.info(`Cleaning up test database directory: ${elizaDbDir}`);
            fs.rmSync(elizaDbDir, { recursive: true, force: true });
            console.info(`Successfully cleaned up test database directory`);
          }
          // Also clean up the parent test directory if it's empty
          const testDir = path.dirname(elizaDbDir);
          if (fs.existsSync(testDir) && fs.readdirSync(testDir).length === 0) {
            fs.rmSync(testDir, { recursive: true, force: true });
          }
        } catch (cleanupError) {
          console.warn(`Failed to clean up test database directory: ${cleanupError}`);
          // Don't fail the test run due to cleanup issues
        }
      }
    } catch (error) {
<<<<<<< HEAD
      logger.error(
        {
          src: 'cli',
          command: 'test-e2e',
          error: error instanceof Error ? error.message : String(error),
        },
        'Error in runE2eTests'
      );
      if (error instanceof Error) {
        logger.error(
          { src: 'cli', command: 'test-e2e', message: error.message, stack: error.stack },
          'Error details'
        );
      } else {
        logger.error({ src: 'cli', command: 'test-e2e', type: typeof error }, 'Unknown error type');
        try {
          logger.error(
            { src: 'cli', command: 'test-e2e', stringified: JSON.stringify(error, null, 2) },
            'Stringified error'
          );
        } catch (e) {
          logger.error(
            { src: 'cli', command: 'test-e2e', error: e instanceof Error ? e.message : String(e) },
            'Could not stringify error'
          );
        }
      }
      return { failed: true };
    }
  } catch (error) {
    logger.error(
      {
        src: 'cli',
        command: 'test-e2e',
        error: error instanceof Error ? error.message : String(error),
      },
      'Error in runE2eTests'
    );
    if (error instanceof Error) {
      logger.error(
        { src: 'cli', command: 'test-e2e', message: error.message, stack: error.stack },
        'Error details'
      );
    } else {
      logger.error({ src: 'cli', command: 'test-e2e', type: typeof error }, 'Unknown error type');
      try {
        logger.error(
          { src: 'cli', command: 'test-e2e', stringified: JSON.stringify(error, null, 2) },
          'Stringified error'
        );
      } catch (e) {
        logger.error(
          { src: 'cli', command: 'test-e2e', error: e instanceof Error ? e.message : String(e) },
          'Could not stringify error'
        );
      }
    }
=======
      logger.error({ src: 'cli', command: 'test-e2e', error: error instanceof Error ? error.message : String(error) }, 'Error loading project');
      throw error;
    }
  } catch (error) {
    logger.error({ src: 'cli', command: 'test-e2e', error: error instanceof Error ? error.message : String(error) }, 'Error in runE2eTests');
>>>>>>> 8ecd2264
    return { failed: true };
  }
}<|MERGE_RESOLUTION|>--- conflicted
+++ resolved
@@ -162,16 +162,11 @@
       // Set up server properties using AgentServer's built-in methods
       logger.info({ src: 'cli', command: 'test-e2e' }, 'Setting up server properties');
       // Note: AgentManager was removed, using AgentServer's startAgents directly
-<<<<<<< HEAD
-      server.startAgent = async (character: any) => {
+      server.startAgent = async (character: Character) => {
         logger.info(
           { src: 'cli', command: 'test-e2e', characterName: character.name },
           'Starting agent for character'
         );
-=======
-      server.startAgent = async (character: Character) => {
-        logger.info({ src: 'cli', command: 'test-e2e', characterName: character.name }, 'Starting agent for character');
->>>>>>> 8ecd2264
         const runtimes = await server.startAgents([character], [], { isTestMode: true });
         return runtimes[0];
       };
@@ -439,35 +434,15 @@
         }
       }
     } catch (error) {
-<<<<<<< HEAD
       logger.error(
         {
           src: 'cli',
           command: 'test-e2e',
           error: error instanceof Error ? error.message : String(error),
         },
-        'Error in runE2eTests'
-      );
-      if (error instanceof Error) {
-        logger.error(
-          { src: 'cli', command: 'test-e2e', message: error.message, stack: error.stack },
-          'Error details'
-        );
-      } else {
-        logger.error({ src: 'cli', command: 'test-e2e', type: typeof error }, 'Unknown error type');
-        try {
-          logger.error(
-            { src: 'cli', command: 'test-e2e', stringified: JSON.stringify(error, null, 2) },
-            'Stringified error'
-          );
-        } catch (e) {
-          logger.error(
-            { src: 'cli', command: 'test-e2e', error: e instanceof Error ? e.message : String(e) },
-            'Could not stringify error'
-          );
-        }
-      }
-      return { failed: true };
+        'Error loading project'
+      );
+      throw error;
     }
   } catch (error) {
     logger.error(
@@ -478,32 +453,6 @@
       },
       'Error in runE2eTests'
     );
-    if (error instanceof Error) {
-      logger.error(
-        { src: 'cli', command: 'test-e2e', message: error.message, stack: error.stack },
-        'Error details'
-      );
-    } else {
-      logger.error({ src: 'cli', command: 'test-e2e', type: typeof error }, 'Unknown error type');
-      try {
-        logger.error(
-          { src: 'cli', command: 'test-e2e', stringified: JSON.stringify(error, null, 2) },
-          'Stringified error'
-        );
-      } catch (e) {
-        logger.error(
-          { src: 'cli', command: 'test-e2e', error: e instanceof Error ? e.message : String(e) },
-          'Could not stringify error'
-        );
-      }
-    }
-=======
-      logger.error({ src: 'cli', command: 'test-e2e', error: error instanceof Error ? error.message : String(error) }, 'Error loading project');
-      throw error;
-    }
-  } catch (error) {
-    logger.error({ src: 'cli', command: 'test-e2e', error: error instanceof Error ? error.message : String(error) }, 'Error in runE2eTests');
->>>>>>> 8ecd2264
     return { failed: true };
   }
 }