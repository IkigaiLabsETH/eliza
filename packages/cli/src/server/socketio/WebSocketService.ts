--- conflicted
+++ resolved
@@ -1,7 +1,7 @@
-<<<<<<< HEAD
 import {
   ChannelType,
   type Content,
+  EventTypes,
   type IAgentRuntime,
   type Memory,
   ModelType,
@@ -19,25 +19,6 @@
 import { EventEmitter } from 'node:events';
 import { io, type Socket } from 'socket.io-client';
 import type { SocketIORouter } from '.';
-=======
-import { 
-  ChannelType, 
-  type Content, 
-  EventTypes,
-  type IAgentRuntime, 
-  type Memory, 
-  ModelType, 
-  SOCKET_MESSAGE_TYPE, 
-  type UUID, 
-  createUniqueUuid, 
-  logger, 
-  messageHandlerTemplate
-} from "@elizaos/core";
-import type { IWebSocketService, WebSocketMessage, WebSocketMessageOptions } from "@elizaos/core/src/services/websocket";
-import { EventEmitter } from "node:events";
-import { io, type Socket } from "socket.io-client";
-import type { SocketIORouter } from ".";
->>>>>>> 1e0f0116
 
 // Define a standard payload type for text messages
 export interface TextMessagePayload {
@@ -319,79 +300,31 @@
     }
 
     const runtime = this.runtime;
-    
+
     try {
-<<<<<<< HEAD
-      const { entityId, text, roomId, source } = payload;
-
-      // Log detailed information about the incoming message
-      logger.info(`[WebSocketService][${this.entityId}] Processing message:`);
-      logger.info(`  - From: ${entityId}`);
-      logger.info(`  - Room: ${roomId}`);
-      logger.info(`  - Text: "${text.substring(0, 50)}${text.length > 50 ? '...' : ''}"`);
-      logger.info(`  - Source: ${source || 'websocket'}`);
-      logger.info(`  - Agent ID: ${this.runtime.agentId}`);
-
-      // Log runtime state
-      logger.info(`[WebSocketService][${this.entityId}] Runtime state:`);
-      logger.info(`  - Agent Name: ${this.runtime.character?.name || 'Unknown'}`);
-
-      const typedRoomId = createUniqueUuid(this.runtime, roomId);
-      const typedEntityId = createUniqueUuid(this.runtime, entityId);
-
-      logger.info(`[WebSocketService][${this.entityId}] Typed IDs:`);
-      logger.info(`  - Typed Entity ID: ${typedEntityId}`);
-      logger.info(`  - Typed Room ID: ${typedRoomId}`);
-
-      // Ensure connection
       logger.info(
-        `[WebSocketService][${this.entityId}] Ensuring connection for entity ${entityId}`
-      );
-      await this.runtime.ensureConnection({
-        entityId: typedEntityId,
-        roomId: typedRoomId,
-        userName: payload.userName,
-        name: payload.userName,
-        source: source || 'websocket',
-        type: ChannelType.API,
-        worldId: payload.worldId as UUID,
-      });
-
-      // Create message memory
-      const messageId = createUniqueUuid(this.runtime, Date.now().toString());
-      const content: Content = {
-        text,
-        attachments: [],
-        source: source || 'websocket',
-        inReplyTo: undefined,
-        channelType: ChannelType.API,
-      };
-
-      const memory: Memory = {
-=======
-      logger.info(`[WebSocketService] Processing message from ${payload.entityId} to agent ${runtime.agentId}`);
-      
+        `[WebSocketService] Processing message from ${payload.entityId} to agent ${runtime.agentId}`
+      );
+
       // Generate proper UUIDs for entity and room
       const typedEntityId = createUniqueUuid(runtime, payload.entityId);
       const typedRoomId = createUniqueUuid(runtime, payload.roomId);
-      
+
       // 1. Ensure connection exists
       try {
         logger.info(`[WebSocketService] Ensuring connection for entity ${typedEntityId}`);
-        await this.ensureConnection(
-          typedEntityId.toString(), 
-          typedRoomId,
-          ChannelType.API
+        await this.ensureConnection(typedEntityId.toString(), typedRoomId, ChannelType.API);
+      } catch (connectionError) {
+        logger.error(
+          `[WebSocketService] Error ensuring connection: ${connectionError.message}`,
+          connectionError
         );
-      } catch (connectionError) {
-        logger.error(`[WebSocketService] Error ensuring connection: ${connectionError.message}`, connectionError);
         // Continue despite error - might still work
       }
-      
+
       // 2. Create memory for message
       const messageId = createUniqueUuid(runtime, `${Date.now()}-${Math.random()}`);
       const newMessage: Memory = {
->>>>>>> 1e0f0116
         id: messageId,
         entityId: typedEntityId,
         agentId: runtime.agentId,
@@ -399,87 +332,23 @@
         content: {
           text: payload.text,
           attachments: [],
-          source: payload.source || "websocket",
+          source: payload.source || 'websocket',
           channelType: ChannelType.API,
         },
         createdAt: Date.now(),
       };
-<<<<<<< HEAD
-
-      logger.info(`[WebSocketService][${this.entityId}] Created memory object:`);
-      logger.info(`  - Memory ID: ${memory.id}`);
-      logger.info(`  - Agent ID: ${memory.agentId}`);
-      logger.info(`  - Entity ID: ${memory.entityId}`);
-      logger.info(`  - Room ID: ${memory.roomId}`);
-
-      logger.info(`[WebSocketService][${this.entityId}] Saving message memory ${messageId}`);
-
-      // Save incoming message to memory
-      await this.runtime.createMemory(memory, 'messages');
-
-      // Compose state for message processing
-      logger.info(`[WebSocketService][${this.entityId}] Composing state for message processing`);
-      const state = await this.runtime.composeState(memory);
-      logger.info(`[WebSocketService][${this.entityId}] State composed successfully`);
-
-      // Use the agent's LLM to generate a response
-      logger.info(`[WebSocketService][${this.entityId}] Generating response with LLM`);
-      const response = await this.useModelWithErrorHandling(state);
-      if (!response) {
-        logger.error(`[WebSocketService][${this.entityId}] Failed to get response from LLM`);
-        return;
-      }
-
-      logger.info(
-        `[WebSocketService][${this.entityId}] Got response: "${response.substring(0, 50)}${response.length > 50 ? '...' : ''}"`
-      );
-
-      // Create a memory for the agent's response
-      const responseMemory: Memory = {
-        id: createUniqueUuid(this.runtime, Date.now().toString()),
-        agentId: this.runtime.agentId,
-        entityId: this.runtime.agentId,
-        roomId: typedRoomId,
-        content: {
-          ...content,
-          text: response,
-        },
-        createdAt: Date.now(),
-      };
-
-      // Save response to memory
-      logger.info(
-        `[WebSocketService][${this.entityId}] Saving response memory ${responseMemory.id}`
-      );
-      await this.runtime.createMemory(responseMemory, 'messages');
-
-      // Send the agent's response back to the room
-      logger.info(`[WebSocketService][${this.entityId}] Sending response to room ${roomId}`);
-      this.sendTextMessage({
-        entityId: this.runtime.agentId,
-        userName: this.runtime.character.name,
-        text: response,
-        roomId,
-        source: source || 'websocket',
-        worldId: payload.worldId,
-      });
-
-      // Evaluate the interaction
-      logger.info(`[WebSocketService][${this.entityId}] Evaluating interaction`);
-      await this.runtime.evaluate(memory, state);
-
-      logger.info(`[WebSocketService][${this.entityId}] Message processing complete`);
-=======
-      
+
       // Save the incoming message to memory
       logger.info(`[WebSocketService] Creating memory for message ${messageId}`);
-      await runtime.createMemory(newMessage, "messages");
-      
+      await runtime.createMemory(newMessage, 'messages');
+
       // 3. Define callback for agent responses
       const callback = async (content: Content) => {
         try {
-          logger.info(`[WebSocketService] Agent ${runtime.agentId} responding to message ${messageId}`);
-          
+          logger.info(
+            `[WebSocketService] Agent ${runtime.agentId} responding to message ${messageId}`
+          );
+
           // Create memory object for response
           const responseId = createUniqueUuid(runtime, `response-${Date.now()}`);
           const responseMemory: Memory = {
@@ -489,16 +358,16 @@
             content: {
               ...content,
               inReplyTo: messageId,
-              source: payload.source || "websocket",
+              source: payload.source || 'websocket',
               channelType: ChannelType.API,
             },
             roomId: typedRoomId,
             createdAt: Date.now(),
           };
-          
+
           // Save response to memory
-          await runtime.createMemory(responseMemory, "messages");
-          
+          await runtime.createMemory(responseMemory, 'messages');
+
           // Send response back over WebSocket
           this.socket?.emit('message', {
             type: SOCKET_MESSAGE_TYPE.SEND_MESSAGE,
@@ -507,10 +376,10 @@
               userName: runtime.character?.name,
               text: content.text,
               roomId: payload.roomId,
-              source: payload.source || "websocket",
-            }
+              source: payload.source || 'websocket',
+            },
           });
-          
+
           // Return memories (required by Bootstrap)
           return [responseMemory];
         } catch (error) {
@@ -518,14 +387,14 @@
           return [];
         }
       };
-      
+
       // 4. Emit event to trigger Bootstrap handler
       await runtime.emitEvent(EventTypes.MESSAGE_RECEIVED, {
         runtime,
         message: newMessage,
         callback,
       });
-      
+
       logger.info(`[WebSocketService] Message event emitted to agent ${runtime.agentId}`);
     } catch (error) {
       logger.error(`[WebSocketService] Error processing message: ${error.message}`, error);
@@ -535,7 +404,11 @@
   /**
    * Ensure the agent and user are connected to the room
    */
-  private async ensureConnection(entityId: string, roomId: UUID, channelType: ChannelType): Promise<void> {
+  private async ensureConnection(
+    entityId: string,
+    roomId: UUID,
+    channelType: ChannelType
+  ): Promise<void> {
     if (!this.runtime) {
       return;
     }
@@ -544,46 +417,46 @@
       // Ensure the entity exists
       const entityUuid = createUniqueUuid(this.runtime, entityId);
       let entity = null;
-      
+
       try {
         entity = await this.runtime.getEntityById(entityUuid);
       } catch (error) {
         logger.info(`[WebSocketService] Entity ${entityUuid} not found, will create it`);
       }
-      
+
       if (!entity) {
         // Create a complete entity object
         const userEntity = {
           id: entityUuid,
-          name: "User",
+          name: 'User',
           agentId: this.runtime.agentId,
           metadata: {
             websocket: {
-              username: "user",
-              name: "User"
-            }
-          }
+              username: 'user',
+              name: 'User',
+            },
+          },
         };
 
         // Log entity creation for debugging
         logger.info(`[WebSocketService] Creating entity: ${JSON.stringify(userEntity)}`);
-        
+
         await this.runtime.createEntity(userEntity as any);
         logger.info(`[WebSocketService] Created entity for user ${entityUuid}`);
       }
-      
+
       // Ensure the room exists
       const room = await this.runtime.getRoom(roomId);
-      
+
       if (!room) {
         // Create the room if it doesn't exist
         await this.runtime.ensureRoomExists({
           id: roomId,
           name: `Chat ${new Date().toLocaleString()}`,
-          source: "websocket",
+          source: 'websocket',
           type: channelType,
         });
-        
+
         logger.info(`[WebSocketService] Created room ${roomId} with type ${channelType}`);
       } else if (room.type === ChannelType.API) {
         // Update room type from legacy API to appropriate type
@@ -596,18 +469,17 @@
           agentId: room.agentId,
           channelId: room.channelId,
           serverId: room.serverId,
-          metadata: room.metadata
+          metadata: room.metadata,
         });
-        
+
         logger.info(`[WebSocketService] Updated room ${roomId} from API to ${channelType}`);
       }
-      
+
       // Ensure user is in the room
       await this.runtime.ensureParticipantInRoom(entityUuid, roomId);
-      
+
       // Ensure agent is in the room
       await this.runtime.ensureParticipantInRoom(this.runtime.agentId, roomId);
->>>>>>> 1e0f0116
     } catch (error) {
       logger.error(`[WebSocketService] Error ensuring connection: ${error.message}`);
       throw error;
