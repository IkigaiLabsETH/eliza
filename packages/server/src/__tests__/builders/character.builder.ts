--- conflicted
+++ resolved
@@ -63,13 +63,9 @@
    * Set character settings
    */
   withSettings(settings: Partial<Character['settings']>): this {
-<<<<<<< HEAD
-    if (!settings) return this;
-=======
     if (!settings) {
       return this;
     }
->>>>>>> 8ecd2264
 
     this.character.settings = {
       ...this.character.settings,
