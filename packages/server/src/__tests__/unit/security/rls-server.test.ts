import { describe, expect, it } from 'bun:test';
import { stringToUuid } from '@elizaos/core';

/**
 * RLS Server Integration Tests
 *
 * These tests verify the server-side RLS logic without requiring a database.
 * They validate the multi-tenant server ID and isolation logic.
 */

describe('AgentServer RLS Configuration', () => {
  describe('Server ID Assignment', () => {
    it('should use server_id as serverId when data isolation is enabled', () => {
      const mockConfig = {
        ENABLE_DATA_ISOLATION: 'true',
        ELIZA_SERVER_ID: 'test-tenant-123',
      };

      const dataIsolationEnabled = mockConfig.ENABLE_DATA_ISOLATION === 'true';
      const serverId = stringToUuid(mockConfig.ELIZA_SERVER_ID);
      const actualServerId =
        dataIsolationEnabled && serverId ? serverId : '00000000-0000-0000-0000-000000000000';

      expect(actualServerId).toBe(serverId);
      expect(actualServerId).not.toBe('00000000-0000-0000-0000-000000000000');
    });

    it('should use default serverId when data isolation is disabled', () => {
      const mockConfig = {
        ENABLE_DATA_ISOLATION: 'false',
        ELIZA_SERVER_ID: 'test-tenant-123',
      };

      const dataIsolationEnabled = mockConfig.ENABLE_DATA_ISOLATION === 'true';
      const serverId = stringToUuid(mockConfig.ELIZA_SERVER_ID);
      const actualServerId =
        dataIsolationEnabled && serverId ? serverId : '00000000-0000-0000-0000-000000000000';

      expect(actualServerId).toBe('00000000-0000-0000-0000-000000000000');
      expect(actualServerId).not.toBe(serverId);
    });
  });

  describe('Multi-Server Scenarios', () => {
    it('should generate different serverIds for different RLS owner IDs', () => {
      const tenant1Id = 'sendo-tenant-1';
      const tenant2Id = 'sendo-tenant-2';

      const serverId1 = stringToUuid(tenant1Id);
      const serverId2 = stringToUuid(tenant2Id);

      expect(serverId1).not.toBe(serverId2);
      expect(serverId1).toMatch(/^[0-9a-f]{8}-[0-9a-f]{4}-[0-9a-f]{4}-[0-9a-f]{4}-[0-9a-f]{12}$/);
      expect(serverId2).toMatch(/^[0-9a-f]{8}-[0-9a-f]{4}-[0-9a-f]{4}-[0-9a-f]{4}-[0-9a-f]{12}$/);
    });

    it('should allow multiple servers with same database when RLS enabled', () => {
      const rlsEnabled = true;
      const server1 = {
        token: 'server-1-token',
        serverId: stringToUuid('server-1-token'),
      };
      const server2 = {
        token: 'server-2-token',
        serverId: stringToUuid('server-2-token'),
      };

      expect(rlsEnabled).toBe(true);
      expect(server1.serverId).not.toBe(server2.serverId);
      expect(server1.serverId).toBe(stringToUuid(server1.token));
      expect(server2.serverId).toBe(stringToUuid(server2.token));
    });
  });

  describe('RLS Validation Requirements', () => {
    it('should require PostgreSQL when RLS is enabled', () => {
      const config = {
        rlsEnabled: true,
        postgresUrl: null,
      };

      const isValid = !config.rlsEnabled || !!config.postgresUrl;
      expect(isValid).toBe(false);
    });

    it('should require auth token when RLS is enabled', () => {
      const config = {
        rlsEnabled: true,
        authToken: null,
      };

      const isValid = !config.rlsEnabled || !!config.authToken;
      expect(isValid).toBe(false);
    });

    it('should allow missing auth token when RLS is disabled', () => {
      const config = {
        rlsEnabled: false,
        authToken: null,
      };

      const isValid = !config.rlsEnabled || !!config.authToken;
      expect(isValid).toBe(true);
    });
  });
});

describe('Route Isolation with Dynamic Server ID', () => {
  describe('API Routes Using serverInstance.serverId', () => {
    it('should use instance serverId instead of hardcoded DEFAULT_SERVER_ID', () => {
      const mockServerInstance = {
        serverId: 'c37e5ad5-bfbc-0be7-b62f-d0ac8702ad01',
      };

      const serverId = mockServerInstance.serverId;

      expect(serverId).not.toBe('00000000-0000-0000-0000-000000000000');
      expect(serverId).toBe('c37e5ad5-bfbc-0be7-b62f-d0ac8702ad01');
    });

    it('should validate serverId matches serverInstance.serverId', () => {
      const mockServerInstance = {
        serverId: 'c37e5ad5-bfbc-0be7-b62f-d0ac8702ad01',
      };

      const requestedServerId = 'c37e5ad5-bfbc-0be7-b62f-d0ac8702ad01';
      const isValid = requestedServerId === mockServerInstance.serverId;

      expect(isValid).toBe(true);
    });

    it('should reject serverId that does not match serverInstance', () => {
      const mockServerInstance = {
        serverId: 'c37e5ad5-bfbc-0be7-b62f-d0ac8702ad01',
      };

      const wrongServerId = '3a736a89-66ba-0f58-8c45-ef7406927381';
      const isValid = wrongServerId === mockServerInstance.serverId;

      expect(isValid).toBe(false);
    });
  });

  describe('MessageBusService Integration', () => {
    it('should use global AgentServer instance to get serverId', () => {
      const mockGlobalServer = {
        serverId: 'c37e5ad5-bfbc-0be7-b62f-d0ac8702ad01',
      };

      // MessageBusService should access serverInstance.serverId
      const serverId = mockGlobalServer.serverId;

      expect(serverId).toBeDefined();
      expect(serverId).toBe('c37e5ad5-bfbc-0be7-b62f-d0ac8702ad01');
    });
  });
});

describe('Agent Registration with RLS', () => {
  describe('Agent-to-Owner Assignment', () => {
    it('should assign agent to owner when RLS is enabled', () => {
      const mockServer = {
        rlsOwnerId: 'c37e5ad5-bfbc-0be7-b62f-d0ac8702ad01',
      };

      const shouldAssign = !!mockServer.rlsOwnerId;

      expect(shouldAssign).toBe(true);
    });

    it('should not assign agent to owner when RLS is disabled', () => {
      const mockServer = {
        rlsOwnerId: undefined,
      };

      const shouldAssign = !!mockServer.rlsOwnerId;

      expect(shouldAssign).toBe(false);
    });
  });

  describe('Server-Agent Association', () => {
    it('should use dynamic serverId for agent association', () => {
      const mockServer = {
        serverId: 'c37e5ad5-bfbc-0be7-b62f-d0ac8702ad01',
      };

      const associationServerId = mockServer.serverId;

      expect(associationServerId).toBe('c37e5ad5-bfbc-0be7-b62f-d0ac8702ad01');
      expect(associationServerId).not.toBe('00000000-0000-0000-0000-000000000000');
    });
  });
});

describe('RLS Cleanup on Disable', () => {
  describe('uninstallRLS Behavior', () => {
    it('should preserve owner_id column for schema compatibility', () => {
      const cleanupActions = {
        dropPolicies: true,
        disableRLS: true,
        dropOwnersTable: true,
        dropOwnerIdColumn: false, // Should be FALSE
        dropFunctions: true,
      };

      expect(cleanupActions.dropOwnerIdColumn).toBe(false);
      expect(cleanupActions.dropPolicies).toBe(true);
      expect(cleanupActions.disableRLS).toBe(true);
    });

    it('should disable FORCE ROW LEVEL SECURITY', () => {
      const cleanupActions = {
        disableForceRLS: true,
        disableRLS: true,
      };

      expect(cleanupActions.disableForceRLS).toBe(true);
      expect(cleanupActions.disableRLS).toBe(true);
    });
  });
});

describe('Environment Variable Configuration', () => {
  describe('ENABLE_DATA_ISOLATION', () => {
    it('should parse "true" as enabled', () => {
      const env = { ENABLE_DATA_ISOLATION: 'true' };
      const dataIsolationEnabled = env.ENABLE_DATA_ISOLATION === 'true';
      expect(dataIsolationEnabled).toBe(true);
    });

    it('should parse "false" as disabled', () => {
      const env = { ENABLE_DATA_ISOLATION: 'false' };
      const dataIsolationEnabled = env.ENABLE_DATA_ISOLATION === 'true';
      expect(dataIsolationEnabled).toBe(false);
    });

    it('should treat undefined as disabled', () => {
<<<<<<< HEAD
      const env = {};
      const dataIsolationEnabled =
        (env as { ENABLE_DATA_ISOLATION?: string }).ENABLE_DATA_ISOLATION === 'true';
=======
      interface EnvWithDataIsolation {
        ENABLE_DATA_ISOLATION?: string;
      }
      const env: EnvWithDataIsolation = {};
      const dataIsolationEnabled = env.ENABLE_DATA_ISOLATION === 'true';
>>>>>>> 8ecd2264
      expect(dataIsolationEnabled).toBe(false);
    });
  });

  describe('ELIZA_SERVER_ID', () => {
    it('should generate consistent server_id from ELIZA_SERVER_ID string', () => {
      const elizaServerId = 'my-tenant-123';
      const serverId1 = stringToUuid(elizaServerId);
      const serverId2 = stringToUuid(elizaServerId);

      expect(serverId1).toBe(serverId2);
    });

    it('should generate different server_ids for different ELIZA_SERVER_ID values', () => {
      const tenant1 = 'tenant-1';
      const tenant2 = 'tenant-2';

      const serverId1 = stringToUuid(tenant1);
      const serverId2 = stringToUuid(tenant2);

      expect(serverId1).not.toBe(serverId2);
    });
  });
});

describe('API Endpoint Security - message_server_id Validation', () => {
  describe('Conditional RLS Enforcement', () => {
    it('should enforce message_server_id validation when ENABLE_DATA_ISOLATION is true', () => {
      const dataIsolationEnabled = 'true';
      const serverInstance = {
        messageServerId: 'c37e5ad5-bfbc-0be7-b62f-d0ac8702ad01',
      };
      const requestMessageServerId = '3a736a89-66ba-0f58-8c45-ef7406927381';

      // Simulate the conditional check from the endpoints
      const isDataIsolationEnabled = dataIsolationEnabled === 'true';
      const isValidMessageServerId =
        !isDataIsolationEnabled || requestMessageServerId === serverInstance.messageServerId;

      expect(isValidMessageServerId).toBe(false); // Should reject mismatched message_server_id
    });

    it('should skip message_server_id validation when ENABLE_DATA_ISOLATION is false', () => {
      const dataIsolationEnabled = 'false' as string;
      const serverInstance = {
        messageServerId: 'c37e5ad5-bfbc-0be7-b62f-d0ac8702ad01',
      };
      const requestMessageServerId = '3a736a89-66ba-0f58-8c45-ef7406927381';

      // Simulate the conditional check from the endpoints
      const isDataIsolationEnabled = dataIsolationEnabled === 'true';
      const isValidMessageServerId =
        !isDataIsolationEnabled || requestMessageServerId === serverInstance.messageServerId;

      expect(isValidMessageServerId).toBe(true); // Should accept any message_server_id when Data Isolation disabled
    });

    it('should skip message_server_id validation when ENABLE_DATA_ISOLATION is undefined', () => {
      const dataIsolationEnabled = undefined;
      const serverInstance = {
        messageServerId: 'c37e5ad5-bfbc-0be7-b62f-d0ac8702ad01',
      };
      const requestMessageServerId = '3a736a89-66ba-0f58-8c45-ef7406927381';

      // Simulate the conditional check from the endpoints
      const isDataIsolationEnabled = dataIsolationEnabled === 'true';
      const isValidMessageServerId =
        !isDataIsolationEnabled || requestMessageServerId === serverInstance.messageServerId;

      expect(isValidMessageServerId).toBe(true); // Should accept any message_server_id when Data Isolation not configured
    });

    it('should accept matching message_server_id when ENABLE_DATA_ISOLATION is true', () => {
      const dataIsolationEnabled = 'true';
      const serverInstance = {
        messageServerId: 'c37e5ad5-bfbc-0be7-b62f-d0ac8702ad01',
      };
      const requestMessageServerId = 'c37e5ad5-bfbc-0be7-b62f-d0ac8702ad01';

      // Simulate the conditional check from the endpoints
      const isDataIsolationEnabled = dataIsolationEnabled === 'true';
      const isValidMessageServerId =
        !isDataIsolationEnabled || requestMessageServerId === serverInstance.messageServerId;

      expect(isValidMessageServerId).toBe(true); // Should accept matching message_server_id
    });
  });

  describe('Strict server_id Validation', () => {
    it('should accept server_id that matches serverInstance.serverId', () => {
      const serverInstance = {
        serverId: 'c37e5ad5-bfbc-0be7-b62f-d0ac8702ad01',
      };
      const requestServerId = 'c37e5ad5-bfbc-0be7-b62f-d0ac8702ad01';

      const isValidServerId = requestServerId === serverInstance.serverId;

      expect(isValidServerId).toBe(true);
    });

    it('should reject server_id that does not match serverInstance.serverId', () => {
      const serverInstance = {
        serverId: 'c37e5ad5-bfbc-0be7-b62f-d0ac8702ad01',
      };
      const requestServerId = '3a736a89-66ba-0f58-8c45-ef7406927381'; // Different tenant

      const isValidServerId = requestServerId === serverInstance.serverId;

      expect(isValidServerId).toBe(false);
    });

    it('should reject valid UUID that belongs to another tenant', () => {
      const serverInstance = {
        serverId: 'c37e5ad5-bfbc-0be7-b62f-d0ac8702ad01',
      };
      const otherTenantId = stringToUuid('other-tenant-token');

      // Even if it's a valid UUID, it should be rejected if it doesn't match
      const isValidServerId = otherTenantId === serverInstance.serverId;

      expect(isValidServerId).toBe(false);
      expect(otherTenantId).toMatch(
        /^[0-9a-f]{8}-[0-9a-f]{4}-[0-9a-f]{4}-[0-9a-f]{4}-[0-9a-f]{12}$/
      );
    });

    it('should return 403 Forbidden for mismatched server_id', () => {
      const serverInstance = {
        serverId: 'c37e5ad5-bfbc-0be7-b62f-d0ac8702ad01',
      };
      const requestServerId = '3a736a89-66ba-0f58-8c45-ef7406927381';

      const isValid = requestServerId === serverInstance.serverId;
      const expectedStatusCode = isValid ? 200 : 403;

      expect(expectedStatusCode).toBe(403);
    });
  });

  describe('POST /submit endpoint security', () => {
    it('should validate server_id strictly without fallback to validateUuid', () => {
      const serverInstance = {
        serverId: 'c37e5ad5-bfbc-0be7-b62f-d0ac8702ad01',
      };
      const requestServerId = '3a736a89-66ba-0f58-8c45-ef7406927381';

      // Old (insecure): server_id === serverInstance.serverId || validateUuid(server_id)
      // New (secure): server_id === serverInstance.serverId
      const isValidServerId = requestServerId === serverInstance.serverId;

      expect(isValidServerId).toBe(false);
    });

    it('should conditionally validate server_id based on RLS enabled flag', () => {
      const serverInstance = {
        serverId: 'c37e5ad5-bfbc-0be7-b62f-d0ac8702ad01',
      };
      const requestServerId = '3a736a89-66ba-0f58-8c45-ef7406927381';

      // When RLS disabled
      const rlsDisabledEnv = 'false' as string;
      const isRlsDisabled = rlsDisabledEnv === 'true';
      const isValidWhenDisabled = !isRlsDisabled || requestServerId === serverInstance.serverId;
      expect(isValidWhenDisabled).toBe(true);

      // When RLS enabled
      const rlsEnabledEnv = 'true' as string;
      const isRlsEnabled = rlsEnabledEnv === 'true';
      const isValidWhenEnabled = !isRlsEnabled || requestServerId === serverInstance.serverId;
      expect(isValidWhenEnabled).toBe(false);
    });
  });

  describe('POST /action endpoint security', () => {
    it('should validate server_id strictly without fallback to validateUuid', () => {
      const serverInstance = {
        serverId: 'c37e5ad5-bfbc-0be7-b62f-d0ac8702ad01',
      };
      const requestServerId = '3a736a89-66ba-0f58-8c45-ef7406927381';

      const isValidServerId = requestServerId === serverInstance.serverId;

      expect(isValidServerId).toBe(false);
    });

    it('should conditionally validate server_id based on RLS enabled flag', () => {
      const serverInstance = {
        serverId: 'c37e5ad5-bfbc-0be7-b62f-d0ac8702ad01',
      };
      const requestServerId = '3a736a89-66ba-0f58-8c45-ef7406927381';

      // When RLS disabled
      const rlsDisabledEnv = 'false' as string;
      const isRlsDisabled = rlsDisabledEnv === 'true';
      const isValidWhenDisabled = !isRlsDisabled || requestServerId === serverInstance.serverId;
      expect(isValidWhenDisabled).toBe(true);

      // When RLS enabled
      const rlsEnabledEnv = 'true' as string;
      const isRlsEnabled = rlsEnabledEnv === 'true';
      const isValidWhenEnabled = !isRlsEnabled || requestServerId === serverInstance.serverId;
      expect(isValidWhenEnabled).toBe(false);
    });
  });

  describe('PATCH /action/:id endpoint security', () => {
    it('should reject request with mismatched server_id', () => {
      const serverInstance = {
        serverId: 'c37e5ad5-bfbc-0be7-b62f-d0ac8702ad01',
      };
      const requestServerId = '3a736a89-66ba-0f58-8c45-ef7406927381';

      const shouldReject = requestServerId && requestServerId !== serverInstance.serverId;

      expect(shouldReject).toBe(true);
    });

    it('should accept request with matching server_id', () => {
      const serverInstance = {
        serverId: 'c37e5ad5-bfbc-0be7-b62f-d0ac8702ad01',
      };
      const requestServerId = 'c37e5ad5-bfbc-0be7-b62f-d0ac8702ad01';

      const shouldReject = requestServerId && requestServerId !== serverInstance.serverId;

      expect(shouldReject).toBe(false);
    });

    it('should conditionally reject based on RLS enabled flag', () => {
      const serverInstance = {
        serverId: 'c37e5ad5-bfbc-0be7-b62f-d0ac8702ad01',
      };
      const requestServerId = '3a736a89-66ba-0f58-8c45-ef7406927381';

      // When RLS disabled - should not reject
      const rlsDisabledEnv = 'false' as string;
      const isRlsDisabled = rlsDisabledEnv === 'true';
      const shouldRejectWhenDisabled =
        isRlsDisabled && requestServerId && requestServerId !== serverInstance.serverId;
      expect(shouldRejectWhenDisabled).toBe(false);

      // When RLS enabled - should reject
      const rlsEnabledEnv = 'true' as string;
      const isRlsEnabled = rlsEnabledEnv === 'true';
      const shouldRejectWhenEnabled =
        isRlsEnabled && requestServerId && requestServerId !== serverInstance.serverId;
      expect(shouldRejectWhenEnabled).toBe(true);
    });
  });

  describe('POST /central-channels/:channelId/messages endpoint security', () => {
    it('should conditionally validate server_id based on RLS enabled flag', () => {
      const serverInstance = {
        serverId: 'c37e5ad5-bfbc-0be7-b62f-d0ac8702ad01',
      };
      const requestServerId = '3a736a89-66ba-0f58-8c45-ef7406927381';

      // When RLS disabled
      const rlsDisabledEnv = 'false' as string;
      const isRlsDisabled = rlsDisabledEnv === 'true';
      const isValidWhenDisabled = !isRlsDisabled || requestServerId === serverInstance.serverId;
      expect(isValidWhenDisabled).toBe(true);

      // When RLS enabled
      const rlsEnabledEnv = 'true' as string;
      const isRlsEnabled = rlsEnabledEnv === 'true';
      const isValidWhenEnabled = !isRlsEnabled || requestServerId === serverInstance.serverId;
      expect(isValidWhenEnabled).toBe(false);
    });
  });

  describe('POST /central-channels endpoint security', () => {
    it('should conditionally validate server_id based on RLS enabled flag', () => {
      const serverInstance = {
        serverId: 'c37e5ad5-bfbc-0be7-b62f-d0ac8702ad01',
      };
      const requestServerId = '3a736a89-66ba-0f58-8c45-ef7406927381';

      // When RLS disabled
      const rlsDisabledEnv = 'false' as string;
      const isRlsDisabled = rlsDisabledEnv === 'true';
      const isValidWhenDisabled = !isRlsDisabled || requestServerId === serverInstance.serverId;
      expect(isValidWhenDisabled).toBe(true);

      // When RLS enabled
      const rlsEnabledEnv = 'true' as string;
      const isRlsEnabled = rlsEnabledEnv === 'true';
      const isValidWhenEnabled = !isRlsEnabled || requestServerId === serverInstance.serverId;
      expect(isValidWhenEnabled).toBe(false);
    });
  });
});

describe('Connection Pool Isolation', () => {
  describe('Map-based Connection Pool Management', () => {
    it('should use separate connection pools for different owner_ids', () => {
      const owner1Id = 'c37e5ad5-bfbc-0be7-b62f-d0ac8702ad01';
      const owner2Id = '3a736a89-66ba-0f58-8c45-ef7406927381';

      // Simulate Map<string, PostgresConnectionManager>
      const connectionPools = new Map();
      connectionPools.set(owner1Id, { ownerId: owner1Id, applicationName: owner1Id });
      connectionPools.set(owner2Id, { ownerId: owner2Id, applicationName: owner2Id });

      const pool1 = connectionPools.get(owner1Id);
      const pool2 = connectionPools.get(owner2Id);

      expect(pool1).not.toBe(pool2);
      expect(pool1?.ownerId).toBe(owner1Id);
      expect(pool2?.ownerId).toBe(owner2Id);
    });

    it('should reuse same connection pool for same owner_id', () => {
      const ownerId = 'c37e5ad5-bfbc-0be7-b62f-d0ac8702ad01';

      const connectionPools = new Map();
      const pool1 = { ownerId, applicationName: ownerId };
      connectionPools.set(ownerId, pool1);

      // Second access should return same pool
      const pool2 = connectionPools.get(ownerId);

      expect(pool1).toBe(pool2);
    });

    it('should use default key when RLS is disabled', () => {
      const rlsEnabled = false;
      const ownerId = 'c37e5ad5-bfbc-0be7-b62f-d0ac8702ad01';
      const managerKey = rlsEnabled ? ownerId : 'default';

      expect(managerKey).toBe('default');
    });

    it('should use owner_id as key when RLS is enabled', () => {
      const rlsEnabled = true;
      const ownerId = 'c37e5ad5-bfbc-0be7-b62f-d0ac8702ad01';
      const managerKey = rlsEnabled ? ownerId : 'default';

      expect(managerKey).toBe(ownerId);
    });
  });
});

describe('RLS Enable/Disable Data Preservation', () => {
  describe('Preserve owner_id on Disable', () => {
    it('should keep owner_id values when disabling RLS', () => {
      const mockData = [
        { id: 1, owner_id: 'c37e5ad5-bfbc-0be7-b62f-d0ac8702ad01' },
        { id: 2, owner_id: '3a736a89-66ba-0f58-8c45-ef7406927381' },
      ];

      // Simulate uninstallRLS (should NOT set owner_id to NULL)
      const afterDisable = mockData.map((row) => ({ ...row })); // Keep owner_id intact

      expect(afterDisable[0].owner_id).toBe('c37e5ad5-bfbc-0be7-b62f-d0ac8702ad01');
      expect(afterDisable[1].owner_id).toBe('3a736a89-66ba-0f58-8c45-ef7406927381');
    });

    it('should not backfill existing owner_id values on re-enable', () => {
      const mockData = [
        { id: 1, owner_id: 'c37e5ad5-bfbc-0be7-b62f-d0ac8702ad01' }, // Existing data
        { id: 2, owner_id: null }, // Only backfill this one
      ];

      const currentOwnerId = '3a736a89-66ba-0f58-8c45-ef7406927381';

      // Simulate add_owner_isolation (only backfill NULL, don't steal existing data)
      const afterEnable = mockData.map((row) => ({
        ...row,
        owner_id: row.owner_id === null ? currentOwnerId : row.owner_id,
      }));

      // Row 1 should keep original owner_id (prevent data theft)
      expect(afterEnable[0].owner_id).toBe('c37e5ad5-bfbc-0be7-b62f-d0ac8702ad01');
      // Row 2 should be backfilled with current owner_id
      expect(afterEnable[1].owner_id).toBe(currentOwnerId);
    });
  });
});<|MERGE_RESOLUTION|>--- conflicted
+++ resolved
@@ -236,17 +236,11 @@
     });
 
     it('should treat undefined as disabled', () => {
-<<<<<<< HEAD
-      const env = {};
-      const dataIsolationEnabled =
-        (env as { ENABLE_DATA_ISOLATION?: string }).ENABLE_DATA_ISOLATION === 'true';
-=======
       interface EnvWithDataIsolation {
         ENABLE_DATA_ISOLATION?: string;
       }
       const env: EnvWithDataIsolation = {};
       const dataIsolationEnabled = env.ENABLE_DATA_ISOLATION === 'true';
->>>>>>> 8ecd2264
       expect(dataIsolationEnabled).toBe(false);
     });
   });
