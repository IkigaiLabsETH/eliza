--- conflicted
+++ resolved
@@ -472,18 +472,12 @@
           ...(message.metadata?.serverMetadata || {}),
         },
       });
-<<<<<<< HEAD
-    } catch (error: any) {
-      if (error.message && error.message.includes('worlds_pkey')) {
+    } catch (error: unknown) {
+      if (error instanceof Error && error.message.includes('worlds_pkey')) {
         logger.debug(
           { src: 'service:message-bus', agentId: this.runtime.agentId, worldId: agentWorldId },
           'World already exists'
         );
-=======
-    } catch (error: unknown) {
-      if (error instanceof Error && error.message.includes('worlds_pkey')) {
-        logger.debug({ src: 'service:message-bus', agentId: this.runtime.agentId, worldId: agentWorldId }, 'World already exists');
->>>>>>> 8ecd2264
       } else {
         throw error;
       }
