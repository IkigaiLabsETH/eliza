--- conflicted
+++ resolved
@@ -165,40 +165,17 @@
                   this.validChannelIds.add(channel.id as UUID);
                 }
               });
-<<<<<<< HEAD
-              logger.info({ src: 'service:message-bus', agentId: this.runtime.agentId, serverId, channelCount: data.data.channels.length }, 'Fetched channels from server');
+              logger.info({ src: 'service:message-bus', agentId: this.runtime.agentId, messageServerId, channelCount: data.data.channels.length }, 'Fetched channels from server');
             }
           } else {
-            logger.warn({ src: 'service:message-bus', agentId: this.runtime.agentId, serverId, status: response.status }, 'Failed to fetch channels from server');
+            logger.warn({ src: 'service:message-bus', agentId: this.runtime.agentId, messageServerId, status: response.status }, 'Failed to fetch channels from server');
           }
         } catch (serverError) {
-          logger.error({ src: 'service:message-bus', agentId: this.runtime.agentId, agentName: this.runtime.character.name, serverId, error: serverError instanceof Error ? serverError.message : String(serverError) }, 'Error fetching channels from server');
+          logger.error({ src: 'service:message-bus', agentId: this.runtime.agentId, agentName: this.runtime.character.name, messageServerId, error: serverError instanceof Error ? serverError.message : String(serverError) }, 'Error fetching channels from server');
         }
       }
 
       logger.info({ src: 'service:message-bus', agentId: this.runtime.agentId, channelCount: this.validChannelIds.size, serverCount: serversToCheck.size }, 'Loaded valid channel IDs from servers');
-=======
-              logger.info(
-                `[${this.runtime.character.name}] MessageBusService: Fetched ${data.data.channels.length} channels from server ${messageServerId}`
-              );
-            }
-          } else {
-            logger.warn(
-              `[${this.runtime.character.name}] MessageBusService: Failed to fetch channels for server ${messageServerId}: ${response.status} ${response.statusText}`
-            );
-          }
-        } catch (serverError) {
-          logger.error(
-            `[${this.runtime.character.name}] MessageBusService: Error fetching channels for server ${messageServerId}:`,
-            serverError instanceof Error ? serverError.message : String(serverError)
-          );
-        }
-      }
-
-      logger.info(
-        `[${this.runtime.character.name}] MessageBusService: Loaded ${this.validChannelIds.size} valid channel IDs from ${messageServersToCheck.size} servers (including default server)`
-      );
->>>>>>> c173aefb
     } catch (error) {
       logger.error({ src: 'service:message-bus', agentId: this.runtime.agentId, agentName: this.runtime.character.name, error: error instanceof Error ? error.message : String(error) }, 'Error fetching valid channel IDs');
     }
@@ -275,40 +252,19 @@
         if (data.success && data.data?.messageServers) {
           this.subscribedMessageServers = new Set(data.data.messageServers);
           // Always include the server
-<<<<<<< HEAD
-          this.subscribedServers.add(this.serverInstance.serverId);
-          logger.info({ src: 'service:message-bus', agentId: this.runtime.agentId, serverCount: this.subscribedServers.size, serverId: this.serverInstance.serverId }, 'Agent subscribed to servers');
-        }
-      } else {
-        // Even if the request fails, ensure we're subscribed to the server
-        this.subscribedServers.add(this.serverInstance.serverId);
-        logger.warn({ src: 'service:message-bus', agentId: this.runtime.agentId, serverId: this.serverInstance.serverId }, 'Failed to fetch agent servers, added default server');
-=======
           this.subscribedMessageServers.add(this.serverInstance.messageServerId);
-          logger.info(
-            `[${this.runtime.character.name}] MessageBusService: Agent is subscribed to ${this.subscribedMessageServers.size} servers (including server ${this.serverInstance.messageServerId})`
-          );
+          logger.info({ src: 'service:message-bus', agentId: this.runtime.agentId, agentName: this.runtime.character.name, serverCount: this.subscribedMessageServers.size, messageServerId: this.serverInstance.messageServerId }, 'Agent subscribed to servers');
         }
       } else {
         // Even if the request fails, ensure we're subscribed to the server
         this.subscribedMessageServers.add(this.serverInstance.messageServerId);
-        logger.warn(
-          `[${this.runtime.character.name}] MessageBusService: Failed to fetch agent servers, but added server ${this.serverInstance.messageServerId}`
-        );
->>>>>>> c173aefb
+        logger.warn({ src: 'service:message-bus', agentId: this.runtime.agentId, agentName: this.runtime.character.name, messageServerId: this.serverInstance.messageServerId }, 'Failed to fetch agent servers, added default server');
       }
     } catch (error) {
       logger.error({ src: 'service:message-bus', agentId: this.runtime.agentId, agentName: this.runtime.character.name, error: error instanceof Error ? error.message : String(error) }, 'Error fetching agent servers');
       // Even on error, ensure we're subscribed to the server
-<<<<<<< HEAD
-      this.subscribedServers.add(this.serverInstance.serverId);
-      logger.info({ src: 'service:message-bus', agentId: this.runtime.agentId, serverId: this.serverInstance.serverId }, 'Added default server after error');
-=======
       this.subscribedMessageServers.add(this.serverInstance.messageServerId);
-      logger.info(
-        `[${this.runtime.character.name}] MessageBusService: Added server ${this.serverInstance.messageServerId} after error`
-      );
->>>>>>> c173aefb
+      logger.info({ src: 'service:message-bus', agentId: this.runtime.agentId, agentName: this.runtime.character.name, messageServerId: this.serverInstance.messageServerId }, 'Added default server after error');
     }
   }
 
@@ -318,51 +274,24 @@
     }
 
     if (data.type === 'agent_added_to_server') {
-<<<<<<< HEAD
-      this.subscribedServers.add(data.serverId);
-      logger.info({ src: 'service:message-bus', agentId: this.runtime.agentId, serverId: data.serverId }, 'Agent added to server');
-      // Refresh channel IDs to include channels from the new server
-      await this.fetchValidChannelIds();
-    } else if (data.type === 'agent_removed_from_server') {
-      this.subscribedServers.delete(data.serverId);
-      logger.info({ src: 'service:message-bus', agentId: this.runtime.agentId, serverId: data.serverId }, 'Agent removed from server');
-=======
       this.subscribedMessageServers.add(data.messageServerId);
-      logger.info(
-        `[${this.runtime.character.name}] MessageBusService: Agent added to server ${data.messageServerId}`
-      );
+      logger.info({ src: 'service:message-bus', agentId: this.runtime.agentId, agentName: this.runtime.character.name, messageServerId: data.messageServerId }, 'Agent added to server');
       // Refresh channel IDs to include channels from the new server
       await this.fetchValidChannelIds();
     } else if (data.type === 'agent_removed_from_server') {
       this.subscribedMessageServers.delete(data.messageServerId);
-      logger.info(
-        `[${this.runtime.character.name}] MessageBusService: Agent removed from server ${data.messageServerId}`
-      );
->>>>>>> c173aefb
+      logger.info({ src: 'service:message-bus', agentId: this.runtime.agentId, agentName: this.runtime.character.name, messageServerId: data.messageServerId }, 'Agent removed from server');
       // Refresh channel IDs to remove channels from the removed server
       await this.fetchValidChannelIds();
     }
   }
 
-<<<<<<< HEAD
-  private async validateServerSubscription(message: MessageServiceMessage): Promise<boolean> {
-    if (!this.subscribedServers.has(message.server_id)) {
-      logger.debug({ src: 'service:message-bus', agentId: this.runtime.agentId, serverId: message.server_id }, 'Agent not subscribed to server, ignoring message');
-      return false;
-    }
-    logger.debug({ src: 'service:message-bus', agentId: this.runtime.agentId, serverId: message.server_id }, 'Passed server subscription check');
-=======
   private async validateMessageServerSubscription(message: MessageServiceMessage): Promise<boolean> {
     if (!this.subscribedMessageServers.has(message.message_server_id)) {
-      logger.debug(
-        `[${this.runtime.character.name}] MessageBusService: Agent not subscribed to server ${message.message_server_id}, ignoring message`
-      );
+      logger.debug({ src: 'service:message-bus', agentId: this.runtime.agentId, agentName: this.runtime.character.name, messageServerId: message.message_server_id }, 'Agent not subscribed to server, ignoring message');
       return false;
     }
-    logger.info(
-      `[${this.runtime.character.name}] MessageBusService: Passed server subscription check for ${message.message_server_id}`
-    );
->>>>>>> c173aefb
+    logger.debug({ src: 'service:message-bus', agentId: this.runtime.agentId, agentName: this.runtime.character.name, messageServerId: message.message_server_id }, 'Passed server subscription check');
     return true;
   }
 
@@ -643,15 +572,8 @@
       const channelId = room?.channelId as UUID;
       const messageServerId = world?.messageServerId as UUID;
 
-<<<<<<< HEAD
-      if (!channelId || !serverId) {
+      if (!channelId || !messageServerId) {
         logger.error({ src: 'service:message-bus', agentId: this.runtime.agentId, agentName: this.runtime.character.name, roomId: agentRoomId, worldId: agentWorldId }, 'Cannot map room/world to central IDs');
-=======
-      if (!channelId || !messageServerId) {
-        logger.error(
-          `[${this.runtime.character.name}] MessageBusService: Cannot map agent room/world to central IDs for response. AgentRoomID: ${agentRoomId}, AgentWorldID: ${agentWorldId}. Room or World object missing, or channelId/messageServerId not found on them.`
-        );
->>>>>>> c173aefb
         return;
       }
 
@@ -732,15 +654,8 @@
       const channelId = room?.channelId as UUID;
       const messageServerId = (world as any)?.messageServerId as UUID;
 
-<<<<<<< HEAD
-      if (!channelId || !serverId) {
+      if (!channelId || !messageServerId) {
         logger.error({ src: 'service:message-bus', agentId: this.runtime.agentId, agentName: this.runtime.character.name, roomId: agentRoomId, worldId: agentWorldId }, 'Cannot map room/world to central IDs');
-=======
-      if (!channelId || !messageServerId) {
-        logger.error(
-          `[${this.runtime.character.name}] MessageBusService: Cannot map room/world -> central IDs. room=${agentRoomId}, world=${agentWorldId}`
-        );
->>>>>>> c173aefb
         return;
       }
 
@@ -811,15 +726,8 @@
       const channelId = room?.channelId as UUID;
       const messageServerId = (world as any)?.messageServerId as UUID;
 
-<<<<<<< HEAD
-      if (!channelId || !serverId) {
+      if (!channelId || !messageServerId) {
         logger.error({ src: 'service:message-bus', agentId: this.runtime.agentId, agentName: this.runtime.character.name, roomId: agentRoomId, worldId: agentWorldId }, 'Cannot map room/world to central IDs');
-=======
-      if (!channelId || !messageServerId) {
-        logger.error(
-          `[${this.runtime.character.name}] MessageBusService: Cannot map room/world -> central IDs. room=${agentRoomId}, world=${agentWorldId}`
-        );
->>>>>>> c173aefb
         return;
       }
 
