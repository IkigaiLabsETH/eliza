--- conflicted
+++ resolved
@@ -1,10 +1,6 @@
 {
   "name": "@elizaos/server",
-<<<<<<< HEAD
-  "version": "1.5.7-beta.1",
-=======
   "version": "1.5.7-alpha.3",
->>>>>>> 1be250af
   "description": "ElizaOS Server - Core server infrastructure for ElizaOS agents",
   "publishConfig": {
     "access": "public",
