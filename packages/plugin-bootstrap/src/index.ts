--- conflicted
+++ resolved
@@ -288,7 +288,7 @@
 
   function normalizeEnvList(value: unknown): string[] {
     if (!value || typeof value !== 'string') return [];
-    const cleaned = value.trim().replace(/^\[|\]$/g, '');
+    const cleaned = value.trim().replace(/^[\[]|[\]]$/g, '');
     return cleaned
       .split(',')
       .map((v) => v.trim())
@@ -358,834 +358,6 @@
 }
 
 /**
-<<<<<<< HEAD
-=======
- * Handles incoming messages and generates responses based on the provided runtime and message information.
- *
- * @param {MessagePayload} payload - The message payload containing runtime, message, and callback.
- * @returns {Promise<void>} - A promise that resolves once the message handling and response generation is complete.
- */
-const messageReceivedHandler = async ({
-  runtime,
-  message,
-  callback,
-  onComplete,
-}: MessagePayload): Promise<void> => {
-  // Set up timeout monitoring
-  const useMultiStep = runtime.getSetting('USE_MULTI_STEP');
-  const timeoutDuration = 60 * 60 * 1000; // 1 hour
-  let timeoutId: NodeJS.Timeout | undefined = undefined;
-
-  try {
-    runtime.logger.info(
-      `[Bootstrap] Message received from ${message.entityId} in room ${message.roomId}`
-    );
-
-    // Generate a new response ID
-    const responseId = v4();
-    // Get or create the agent-specific map
-    if (!latestResponseIds.has(runtime.agentId)) {
-      latestResponseIds.set(runtime.agentId, new Map<string, string>());
-    }
-    const agentResponses = latestResponseIds.get(runtime.agentId);
-    if (!agentResponses) throw new Error('Agent responses map not found');
-
-    // Log when we're updating the response ID
-    const previousResponseId = agentResponses.get(message.roomId);
-    if (previousResponseId) {
-      logger.warn(
-        `[Bootstrap] Updating response ID for room ${message.roomId} from ${previousResponseId} to ${responseId} - this may discard in-progress responses`
-      );
-    }
-
-    // Set this as the latest response ID for this agent+room
-    agentResponses.set(message.roomId, responseId);
-
-    // Use runtime's run tracking for this message processing
-    const runId = runtime.startRun();
-    const startTime = Date.now();
-
-    // Emit run started event
-    await runtime.emitEvent(EventType.RUN_STARTED, {
-      runtime,
-      runId,
-      messageId: message.id,
-      roomId: message.roomId,
-      entityId: message.entityId,
-      startTime,
-      status: 'started',
-      source: 'messageHandler',
-      // this shouldn't be a standard
-      // but we need to expose content somewhere
-      metadata: message.content,
-    });
-
-    const timeoutPromise = new Promise<never>((_, reject) => {
-      timeoutId = setTimeout(async () => {
-        await runtime.emitEvent(EventType.RUN_TIMEOUT, {
-          runtime,
-          runId,
-          messageId: message.id,
-          roomId: message.roomId,
-          entityId: message.entityId,
-          startTime,
-          status: 'timeout',
-          endTime: Date.now(),
-          duration: Date.now() - startTime,
-          error: 'Run exceeded 60 minute timeout',
-          source: 'messageHandler',
-        });
-        reject(new Error('Run exceeded 60 minute timeout'));
-      }, timeoutDuration);
-    });
-
-    const processingPromise = (async () => {
-      try {
-        if (message.entityId === runtime.agentId) {
-          runtime.logger.debug(`[Bootstrap] Skipping message from self (${runtime.agentId})`);
-          throw new Error('Message is from the agent itself');
-        }
-
-        runtime.logger.debug(
-          `[Bootstrap] Processing message: ${truncateToCompleteSentence(message.content.text || '', 50)}...`
-        );
-
-        // First, save the incoming message
-        runtime.logger.debug('[Bootstrap] Saving message to memory and queueing embeddings');
-
-        // Check if memory already exists (it might have been created by MessageBusService)
-        let memoryToQueue: Memory;
-
-        if (message.id) {
-          const existingMemory = await runtime.getMemoryById(message.id);
-          if (existingMemory) {
-            runtime.logger.debug('[Bootstrap] Memory already exists, skipping creation');
-            memoryToQueue = existingMemory;
-          } else {
-            // Create memory with the existing ID (preserving external IDs)
-            const createdMemoryId = await runtime.createMemory(message, 'messages');
-            // Use the created memory with the actual ID returned by the database
-            memoryToQueue = { ...message, id: createdMemoryId };
-          }
-          // Queue with high priority for messages with pre-existing IDs
-          await runtime.queueEmbeddingGeneration(memoryToQueue, 'high');
-        } else {
-          // No ID, create new memory and queue embedding
-          const memoryId = await runtime.createMemory(message, 'messages');
-          // Set the ID on the message for downstream processing
-          message.id = memoryId;
-          // Create a memory object with the new ID for queuing
-          memoryToQueue = { ...message, id: memoryId };
-          await runtime.queueEmbeddingGeneration(memoryToQueue, 'normal');
-        }
-
-        const agentUserState = await runtime.getParticipantUserState(
-          message.roomId,
-          runtime.agentId
-        );
-
-        // default LLM to off
-        const defLllmOff = parseBooleanFromText(runtime.getSetting('BOOTSTRAP_DEFLLMOFF'));
-        if (defLllmOff && agentUserState === null) {
-          runtime.logger.debug('bootstrap - LLM is off by default');
-          // allow some other subsystem to handle this event
-          // maybe emit an event
-
-          // Emit run ended event on successful completion
-          await runtime.emitEvent(EventType.RUN_ENDED, {
-            runtime,
-            runId,
-            messageId: message.id,
-            roomId: message.roomId,
-            entityId: message.entityId,
-            startTime,
-            status: 'off',
-            endTime: Date.now(),
-            duration: Date.now() - startTime,
-            source: 'messageHandler',
-          });
-          return;
-        }
-
-        if (
-          agentUserState === 'MUTED' &&
-          !message.content.text?.toLowerCase().includes(runtime.character.name.toLowerCase())
-        ) {
-          runtime.logger.debug(`[Bootstrap] Ignoring muted room ${message.roomId}`);
-          // Emit run ended event on successful completion
-          await runtime.emitEvent(EventType.RUN_ENDED, {
-            runtime,
-            runId,
-            messageId: message.id,
-            roomId: message.roomId,
-            entityId: message.entityId,
-            startTime,
-            status: 'muted',
-            endTime: Date.now(),
-            duration: Date.now() - startTime,
-            source: 'messageHandler',
-          });
-          return;
-        }
-
-        let state = await runtime.composeState(
-          message,
-          ['ANXIETY', 'ENTITIES', 'CHARACTER', 'RECENT_MESSAGES', 'ACTIONS'],
-          true
-        );
-
-        // Get mentionContext for intelligent response decision
-        const mentionContext = message.content.mentionContext;
-        const room = await runtime.getRoom(message.roomId);
-
-        // Process attachments before deciding to respond
-        if (message.content.attachments && message.content.attachments.length > 0) {
-          message.content.attachments = await processAttachments(
-            message.content.attachments,
-            runtime
-          );
-          if (message.id) {
-            await runtime.updateMemory({ id: message.id, content: message.content });
-          }
-        }
-
-        // Determine if we should respond using smart detection
-        const responseDecision = shouldRespond(runtime, message, room ?? undefined, mentionContext);
-
-        runtime.logger.debug(`[Bootstrap] Response decision: ${JSON.stringify(responseDecision)}`);
-
-        let shouldRespondToMessage = true;
-
-        // If we can skip the evaluation, use the decision directly
-        if (responseDecision.skipEvaluation) {
-          runtime.logger.debug(
-            `[Bootstrap] Skipping evaluation for ${runtime.character.name} (${responseDecision.reason})`
-          );
-          shouldRespondToMessage = responseDecision.shouldRespond;
-        } else {
-          // Need LLM evaluation for ambiguous case
-          const shouldRespondPrompt = composePromptFromState({
-            state,
-            template: runtime.character.templates?.shouldRespondTemplate || shouldRespondTemplate,
-          });
-
-          runtime.logger.debug(
-            `[Bootstrap] Using LLM evaluation for ${runtime.character.name} (${responseDecision.reason})`
-          );
-
-          const response = await runtime.useModel(ModelType.TEXT_SMALL, {
-            prompt: shouldRespondPrompt,
-          });
-
-          runtime.logger.debug(`[Bootstrap] LLM evaluation result:\n${response}`);
-
-          const responseObject = parseKeyValueXml(response);
-          runtime.logger.debug({ responseObject }, '[Bootstrap] Parsed evaluation result:');
-
-          // If an action is provided, the agent intends to respond in some way
-          // Only exclude explicit non-response actions
-          const nonResponseActions = ['IGNORE', 'NONE'];
-          shouldRespondToMessage =
-            responseObject?.action &&
-            !nonResponseActions.includes(responseObject.action.toUpperCase());
-        }
-
-        let responseContent: Content | null = null;
-        let responseMessages: Memory[] = [];
-
-        // helpful for swarms
-        const keepResp = parseBooleanFromText(runtime.getSetting('BOOTSTRAP_KEEP_RESP'));
-
-        if (shouldRespondToMessage) {
-          const result = useMultiStep
-            ? await runMultiStepCore({ runtime, message, state, callback })
-            : await runSingleShotCore({ runtime, message, state });
-
-          responseContent = result.responseContent;
-          responseMessages = result.responseMessages;
-          state = result.state;
-
-          // Race check before we send anything
-          const currentResponseId = agentResponses.get(message.roomId);
-          if (currentResponseId !== responseId && !keepResp) {
-            runtime.logger.info(
-              `Response discarded - newer message being processed for agent: ${runtime.agentId}, room: ${message.roomId}`
-            );
-            return;
-          }
-
-          if (responseContent && message.id) {
-            responseContent.inReplyTo = createUniqueUuid(runtime, message.id);
-          }
-
-          if (responseContent?.providers?.length && responseContent.providers.length > 0) {
-            state = await runtime.composeState(message, responseContent.providers || []);
-          }
-
-          if (responseContent) {
-            const mode = result.mode ?? ('actions' as StrategyMode);
-
-            if (mode === 'simple') {
-              // Log provider usage for simple responses
-              if (responseContent.providers && responseContent.providers.length > 0) {
-                runtime.logger.debug(
-                  { providers: responseContent.providers },
-                  '[Bootstrap] Simple response used providers'
-                );
-              }
-              // without actions there can't be more than one message
-              if (callback) {
-                await callback(responseContent);
-              }
-            } else if (mode === 'actions') {
-              await runtime.processActions(message, responseMessages, state, async (content) => {
-                runtime.logger.debug({ content }, 'action callback');
-                responseContent!.actionCallbacks = content;
-                if (callback) {
-                  return callback(content);
-                }
-                return [];
-              });
-            }
-          }
-        } else {
-          // Handle the case where the agent decided not to respond
-          runtime.logger.debug(
-            '[Bootstrap] Agent decided not to respond (shouldRespond is false).'
-          );
-
-          // Check if we still have the latest response ID
-          const currentResponseId = agentResponses.get(message.roomId);
-          if (currentResponseId !== responseId && !keepResp) {
-            runtime.logger.info(
-              `Ignore response discarded - newer message being processed for agent: ${runtime.agentId}, room: ${message.roomId}`
-            );
-            // Emit run ended event on successful completion
-            await runtime.emitEvent(EventType.RUN_ENDED, {
-              runtime,
-              runId,
-              messageId: message.id,
-              roomId: message.roomId,
-              entityId: message.entityId,
-              startTime,
-              status: 'replaced',
-              endTime: Date.now(),
-              duration: Date.now() - startTime,
-              source: 'messageHandler',
-            });
-            return; // Stop processing if a newer message took over
-          }
-
-          if (!message.id) {
-            runtime.logger.error(
-              '[Bootstrap] Message ID is missing, cannot create ignore response.'
-            );
-            // Emit run ended event on successful completion
-            await runtime.emitEvent(EventType.RUN_ENDED, {
-              runtime,
-              runId,
-              messageId: message.id,
-              roomId: message.roomId,
-              entityId: message.entityId,
-              startTime,
-              status: 'noMessageId',
-              endTime: Date.now(),
-              duration: Date.now() - startTime,
-              source: 'messageHandler',
-            });
-            return;
-          }
-
-          // Construct a minimal content object indicating ignore, include a generic thought
-          const ignoreContent: Content = {
-            thought: 'Agent decided not to respond to this message.',
-            actions: ['IGNORE'],
-            simple: true, // Treat it as simple for callback purposes
-            inReplyTo: createUniqueUuid(runtime, message.id), // Reference original message
-          };
-
-          // Call the callback directly with the ignore content
-          if (callback) {
-            await callback(ignoreContent);
-          }
-
-          // Also save this ignore action/thought to memory
-          const ignoreMemory: Memory = {
-            id: asUUID(v4()),
-            entityId: runtime.agentId,
-            agentId: runtime.agentId,
-            content: ignoreContent,
-            roomId: message.roomId,
-            createdAt: Date.now(),
-          };
-          await runtime.createMemory(ignoreMemory, 'messages');
-          runtime.logger.debug(
-            '[Bootstrap] Saved ignore response to memory',
-            `memoryId: ${ignoreMemory.id}`
-          );
-
-          // Optionally, evaluate the decision to ignore (if relevant evaluators exist)
-          // await runtime.evaluate(message, state, shouldRespond, callback, []);
-        }
-
-        // Clean up the response ID since we handled it
-        agentResponses.delete(message.roomId);
-        if (agentResponses.size === 0) {
-          latestResponseIds.delete(runtime.agentId);
-        }
-
-        // Run evaluators in the background without blocking
-        // This allows new messages to be processed immediately
-        runtime
-          .evaluate(
-            message,
-            state,
-            shouldRespondToMessage,
-            async (content) => {
-              runtime.logger.debug({ content }, 'evaluate callback');
-              if (responseContent) {
-                responseContent.evalCallbacks = content;
-              }
-              if (callback) {
-                return callback(content);
-              }
-              return [];
-            },
-            responseMessages
-          )
-          .catch((error) => {
-            // Log evaluator errors but don't let them crash the message handler
-            runtime.logger.error(
-              { error, messageId: message.id, roomId: message.roomId },
-              '[Bootstrap] Error in background evaluator execution'
-            );
-          });
-
-        // ok who are they
-        let entityName = 'noname';
-        if (message.metadata && 'entityName' in message.metadata) {
-          entityName = (message.metadata as any).entityName;
-        }
-
-        const isDM = message.content?.channelType === ChannelType.DM;
-        let roomName = entityName;
-        if (!isDM) {
-          const roomDatas = await runtime.getRoomsByIds([message.roomId]);
-          if (roomDatas?.length) {
-            const roomData = roomDatas[0];
-            if (roomData.name) {
-              // server/guild name?
-              roomName = roomData.name;
-            }
-            // how do I get worldName
-            if (roomData.worldId) {
-              const worldData = await runtime.getWorld(roomData.worldId);
-              if (worldData) {
-                roomName = worldData.name + '-' + roomName;
-              }
-            }
-          }
-        }
-
-        const date = new Date();
-
-        // get available actions
-        const availableActions = state.data?.providers?.ACTIONS?.data?.actionsData?.map(
-          (a: Action) => a.name
-        ) || [-1];
-
-        // generate data of interest
-        const logData = {
-          at: date.toString(),
-          timestamp: parseInt('' + date.getTime() / 1000),
-          messageId: message.id, // can extract roomId or whatever
-          userEntityId: message.entityId,
-          input: message.content.text,
-          thought: responseContent?.thought,
-          simple: responseContent?.simple,
-          availableActions,
-          actions: responseContent?.actions,
-          providers: responseContent?.providers,
-          irt: responseContent?.inReplyTo,
-          output: responseContent?.text,
-          // to strip out
-          entityName,
-          source: message.content.source,
-          channelType: message.content.channelType,
-          roomName,
-        };
-
-        // Emit run ended event on successful completion
-        await runtime.emitEvent(EventType.RUN_ENDED, {
-          runtime,
-          runId,
-          messageId: message.id,
-          roomId: message.roomId,
-          entityId: message.entityId,
-          startTime,
-          status: 'completed',
-          endTime: Date.now(),
-          duration: Date.now() - startTime,
-          source: 'messageHandler',
-          entityName,
-          responseContent,
-          metadata: logData,
-        });
-      } catch (error: any) {
-        console.error('error is', error);
-        // Emit run ended event with error
-        await runtime.emitEvent(EventType.RUN_ENDED, {
-          runtime,
-          runId,
-          messageId: message.id,
-          roomId: message.roomId,
-          entityId: message.entityId,
-          startTime,
-          status: 'error',
-          endTime: Date.now(),
-          duration: Date.now() - startTime,
-          error: error.message,
-          source: 'messageHandler',
-        });
-      }
-    })();
-
-    await Promise.race([processingPromise, timeoutPromise]);
-  } finally {
-    clearTimeout(timeoutId);
-    onComplete?.();
-  }
-};
-
-type StrategyMode = 'simple' | 'actions' | 'none';
-type StrategyResult = {
-  responseContent: Content | null;
-  responseMessages: Memory[];
-  state: any;
-  mode: StrategyMode;
-};
-
-async function runSingleShotCore({
-  runtime,
-  message,
-  state,
-}: {
-  runtime: IAgentRuntime;
-  message: Memory;
-  state: State;
-}): Promise<StrategyResult> {
-  state = await runtime.composeState(message, ['ACTIONS']);
-
-  if (!state.values?.actionNames) {
-    runtime.logger.warn('actionNames data missing from state, even though it was requested');
-  }
-
-  const prompt = composePromptFromState({
-    state,
-    template: runtime.character.templates?.messageHandlerTemplate || messageHandlerTemplate,
-  });
-
-  let responseContent: Content | null = null;
-
-  // Retry if missing required fields
-  let retries = 0;
-  const maxRetries = 3;
-
-  while (retries < maxRetries && (!responseContent?.thought || !responseContent?.actions)) {
-    const response = await runtime.useModel(ModelType.TEXT_LARGE, { prompt });
-
-    runtime.logger.debug({ response }, '[Bootstrap] *** Raw LLM Response ***');
-
-    // Attempt to parse the XML response
-    const parsedXml = parseKeyValueXml(response);
-    runtime.logger.debug({ parsedXml }, '[Bootstrap] *** Parsed XML Content ***');
-
-    // Map parsed XML to Content type, handling potential missing fields
-    if (parsedXml) {
-      responseContent = {
-        ...parsedXml,
-        thought: parsedXml.thought || '',
-        actions: parsedXml.actions || ['IGNORE'],
-        providers: parsedXml.providers || [],
-        text: parsedXml.text || '',
-        simple: parsedXml.simple || false,
-      };
-    } else {
-      responseContent = null;
-    }
-
-    retries++;
-    if (!responseContent?.thought || !responseContent?.actions) {
-      runtime.logger.warn(
-        { response, parsedXml, responseContent },
-        '[Bootstrap] *** Missing required fields (thought or actions), retrying... ***'
-      );
-    }
-  }
-
-  if (!responseContent) {
-    return { responseContent: null, responseMessages: [], state, mode: 'none' };
-  }
-
-  // --- LLM IGNORE/REPLY ambiguity handling ---
-  // Sometimes the LLM outputs actions like ["REPLY", "IGNORE"], which breaks isSimple detection
-  // and triggers unnecessary large LLM calls. We clarify intent here:
-  // - If IGNORE is present with other actions:
-  //    - If text is empty, we assume the LLM intended to IGNORE and drop all other actions.
-  //    - If text is present, we assume the LLM intended to REPLY and remove IGNORE from actions.
-  // This ensures consistent, clear behavior and preserves reply speed optimizations.
-  if (responseContent.actions && responseContent.actions.length > 1) {
-    // filter out all NONE actions, there's nothing to be done with them
-    // oh but there is a none action in bootstrap
-    //responseContent.actions = responseContent.actions.filter(a => a !== 'NONE')
-
-    // Helper function to safely check if an action is IGNORE
-    const isIgnore = (a: unknown) => typeof a === 'string' && a.toUpperCase() === 'IGNORE';
-
-    // Check if any action is IGNORE
-    const hasIgnore = responseContent.actions.some(isIgnore);
-
-    if (hasIgnore) {
-      if (!responseContent.text || responseContent.text.trim() === '') {
-        // No text, truly meant to IGNORE
-        responseContent.actions = ['IGNORE'];
-      } else {
-        // Text present, LLM intended to reply, remove IGNORE
-        const filtered = responseContent.actions.filter((a) => !isIgnore(a));
-        // Ensure we don't end up with an empty actions array when text is present
-        // If all actions were IGNORE, default to REPLY
-        responseContent.actions = filtered.length ? filtered : ['REPLY'];
-      }
-    }
-  }
-
-  // Automatically determine if response is simple based on providers and actions
-  // Simple = REPLY action with no providers used
-  const isSimple =
-    responseContent.actions?.length === 1 &&
-    typeof responseContent.actions[0] === 'string' &&
-    responseContent.actions[0].toUpperCase() === 'REPLY' &&
-    (!responseContent.providers || responseContent.providers.length === 0);
-
-  responseContent.simple = isSimple;
-
-  const responseMessages: Memory[] = [
-    {
-      id: asUUID(v4()),
-      entityId: runtime.agentId,
-      agentId: runtime.agentId,
-      content: responseContent,
-      roomId: message.roomId,
-      createdAt: Date.now(),
-    },
-  ];
-
-  return {
-    responseContent,
-    responseMessages,
-    state,
-    mode: isSimple && responseContent.text ? 'simple' : 'actions',
-  };
-}
-
-async function runMultiStepCore({
-  runtime,
-  message,
-  state,
-  callback,
-}: {
-  runtime: IAgentRuntime;
-  message: Memory;
-  state: State;
-  callback?: HandlerCallback;
-}): Promise<StrategyResult> {
-  const traceActionResult: MultiStepActionResult[] = [];
-  let accumulatedState: State = state;
-  const maxIterations = parseInt(runtime.getSetting('MAX_MULTISTEP_ITERATIONS') || '6');
-  let iterationCount = 0;
-
-  while (iterationCount < maxIterations) {
-    iterationCount++;
-    runtime.logger.debug(`[MultiStep] Starting iteration ${iterationCount}/${maxIterations}`);
-
-    accumulatedState = await runtime.composeState(message, ['RECENT_MESSAGES', 'ACTION_STATE']);
-    accumulatedState.data.actionResults = traceActionResult;
-
-    const prompt = composePromptFromState({
-      state: accumulatedState,
-      template: runtime.character.templates?.multiStepDecisionTemplate || multiStepDecisionTemplate,
-    });
-
-    const stepResultRaw = await runtime.useModel(ModelType.TEXT_LARGE, { prompt });
-    const parsedStep = parseKeyValueXml(stepResultRaw);
-
-    if (!parsedStep) {
-      runtime.logger.warn(`[MultiStep] Failed to parse step result at iteration ${iterationCount}`);
-      traceActionResult.push({
-        data: { actionName: 'parse_error' },
-        success: false,
-        error: 'Failed to parse step result',
-      });
-      break;
-    }
-
-    const { thought, providers = [], action, isFinish } = parsedStep;
-
-    // Check for completion condition
-    if (isFinish === 'true' || isFinish === true) {
-      runtime.logger.info(`[MultiStep] Task marked as complete at iteration ${iterationCount}`);
-      if (callback) {
-        await callback({
-          text: '',
-          thought: thought ?? '',
-        });
-      }
-      break;
-    }
-
-    // Validate that we have something to do in this step
-    if ((!providers || providers.length === 0) && !action) {
-      runtime.logger.warn(
-        `[MultiStep] No providers or action specified at iteration ${iterationCount}, forcing completion`
-      );
-      break;
-    }
-
-    try {
-      for (const providerName of providers) {
-        const provider = runtime.providers.find((p: any) => p.name === providerName);
-        if (!provider) {
-          runtime.logger.warn(`[MultiStep] Provider not found: ${providerName}`);
-          traceActionResult.push({
-            data: { actionName: providerName },
-            success: false,
-            error: `Provider not found: ${providerName}`,
-          });
-          continue;
-        }
-
-        const providerResult = await provider.get(runtime, message, state);
-        if (!providerResult) {
-          runtime.logger.warn(`[MultiStep] Provider returned no result: ${providerName}`);
-          traceActionResult.push({
-            data: { actionName: providerName },
-            success: false,
-            error: `Provider returned no result`,
-          });
-          continue;
-        }
-
-        const success = !!providerResult.text;
-
-        traceActionResult.push({
-          data: { actionName: providerName },
-          success,
-          text: success ? providerResult.text : undefined,
-          error: success ? undefined : providerResult?.text,
-        });
-        if (callback) {
-          await callback({
-            text: `🔎 Provider executed: ${providerName}`,
-            actions: [providerName],
-            thought: thought ?? '',
-          });
-        }
-      }
-
-      if (action) {
-        const actionContent = {
-          text: `🔎 Executing action: ${action}`,
-          actions: [action],
-          thought: thought ?? '',
-        };
-        await runtime.processActions(
-          message,
-          [
-            {
-              id: v4() as UUID,
-              entityId: runtime.agentId,
-              roomId: message.roomId,
-              createdAt: Date.now(),
-              content: actionContent,
-            },
-          ],
-          state,
-          async () => {
-            return [];
-          }
-        );
-
-        const cachedState = runtime.stateCache.get(`${message.id}_action_results`);
-        const actionResults = cachedState?.values?.actionResults || [];
-        const result = actionResults.length > 0 ? actionResults[0] : null;
-        const success = result?.success ?? false;
-
-        traceActionResult.push({
-          data: { actionName: action },
-          success,
-          text: result?.text,
-          values: result?.values,
-          error: success ? undefined : result?.text,
-        });
-      }
-    } catch (err) {
-      runtime.logger.error({ err }, '[MultiStep] Error executing step');
-      traceActionResult.push({
-        data: { actionName: action || 'unknown' },
-        success: false,
-        error: err instanceof Error ? err.message : String(err),
-      });
-    }
-  }
-
-  if (iterationCount >= maxIterations) {
-    runtime.logger.warn(
-      `[MultiStep] Reached maximum iterations (${maxIterations}), forcing completion`
-    );
-  }
-
-  accumulatedState = await runtime.composeState(message, ['RECENT_MESSAGES', 'ACTION_STATE']);
-  const summaryPrompt = composePromptFromState({
-    state: accumulatedState,
-    template: runtime.character.templates?.multiStepSummaryTemplate || multiStepSummaryTemplate,
-  });
-
-  const finalOutput = await runtime.useModel(ModelType.TEXT_LARGE, { prompt: summaryPrompt });
-  const summary = parseKeyValueXml(finalOutput);
-
-  let responseContent: Content | null = null;
-  if (summary?.text) {
-    responseContent = {
-      actions: ['MULTI_STEP_SUMMARY'],
-      text: summary.text,
-      thought: summary.thought || 'Final user-facing message after task completion.',
-      simple: true,
-    };
-  }
-
-  const responseMessages: Memory[] = responseContent
-    ? [
-        {
-          id: asUUID(v4()),
-          entityId: runtime.agentId,
-          agentId: runtime.agentId,
-          content: responseContent,
-          roomId: message.roomId,
-          createdAt: Date.now(),
-        },
-      ]
-    : [];
-
-  return {
-    responseContent,
-    responseMessages,
-    state: accumulatedState,
-    mode: responseContent ? 'simple' : 'none',
-  };
-}
-
-/**
->>>>>>> 4ea6b5aa
  * Handles the receipt of a reaction message and creates a memory in the designated memory manager.
  *
  * @param {Object} params - The parameters for the function.
