import {
    logger,
    type UUID,
    type Character,
    type IAgentRuntime
} from "@elizaos/core";
import bodyParser from "body-parser";
import cors from "cors";
import express from "express";

import * as fs from "node:fs";
import * as path from "node:path";
import { createApiRouter } from "./api/index.ts";
import { adapter } from "./database.ts";
import replyAction from "./reply.ts";

export type ServerMiddleware = (
    req: express.Request,
    res: express.Response,
    next: express.NextFunction
) => void;

export interface ServerOptions {
  middlewares?: ServerMiddleware[];
}

export class AgentServer {
    public app: express.Application;
<<<<<<< HEAD
    private agents: Map<UUID, IAgentRuntime>;
=======
    public agents: Map<string, IAgentRuntime>;
>>>>>>> 612517c8
    public server: any; 


    public database: any;
    public startAgent!: (character: Character) => Promise<IAgentRuntime>; 
    public stopAgent!: (runtime: IAgentRuntime) => void;
    public loadCharacterTryPath!: (characterPath: string) => Promise<Character>;
    public jsonToCharacter!: (character: unknown) => Promise<Character>;

    constructor(options?: ServerOptions) {
        try {
            logger.log("Initializing AgentServer...");
            this.app = express();
            this.agents = new Map();
            this.database = adapter;

            // Initialize the database
            this.database.init();

            // Initialize server components - will handle agent disabling
            this.initializeServer(options);
        } catch (error) {
            logger.error("Failed to initialize AgentServer:", error);
            throw error;
        }
    }

    private async initializeServer(options?: ServerOptions) {
        try {
            
        
            // Core middleware setup
            this.app.use(cors());
            this.app.use(bodyParser.json());
            this.app.use(bodyParser.urlencoded({ extended: true }));

            // Custom middleware setup
            if (options?.middlewares) {
                for (const middleware of options.middlewares) {
                    this.app.use(middleware);
                }
            }

            // Static file serving setup
            const uploadsPath = path.join(process.cwd(), "/data/uploads");
            const generatedPath = path.join(process.cwd(), "/generatedImages");
            fs.mkdirSync(uploadsPath, { recursive: true });
            fs.mkdirSync(generatedPath, { recursive: true });
            
            this.app.use("/media/uploads", express.static(uploadsPath));
            this.app.use("/media/generated", express.static(generatedPath));

            // API Router setup
            const apiRouter = createApiRouter(this.agents, this);
            this.app.use(apiRouter);

            logger.success("AgentServer initialization complete");
        } catch (error) {
            logger.error("Failed to complete server initialization:", error);
            throw error;
        }
    }

    public registerAgent(runtime: IAgentRuntime) {
        try {
            if (!runtime) {
                throw new Error("Attempted to register null/undefined runtime");
            }
            if (!runtime.agentId) {
                throw new Error("Runtime missing agentId");
            }
            if (!runtime.character) {
                throw new Error("Runtime missing character configuration");
            }

            logger.debug(`Registering agent: ${runtime.agentId} (${runtime.character.name})`);
            
            // Register the agent
            this.agents.set(runtime.agentId, runtime);
            logger.debug(`Agent ${runtime.agentId} added to agents map`);

            // Register TEE plugin if present
            const teePlugin = runtime.plugins.find(p => p.name === "phala-tee-plugin");
            if (teePlugin) {
                logger.debug(`Found TEE plugin for agent ${runtime.agentId}`);
                for (const provider of teePlugin.providers) {
                    runtime.registerProvider(provider);
                    logger.debug(`Registered TEE provider: ${provider.name}`);
                }
                for (const action of teePlugin.actions) {
                    runtime.registerAction(action);
                    logger.debug(`Registered TEE action: ${action.name}`);
                }
            }

            // Register reply action
            runtime.registerAction(replyAction);
            logger.debug(`Registered reply action for agent ${runtime.agentId}`);

            // Register routes
            logger.debug(`Registering ${runtime.routes.length} custom routes for agent ${runtime.agentId}`);
            for (const route of runtime.routes) {
                const routePath = route.path;
                try {
                    switch (route.type) {
                        case "GET":
                            this.app.get(routePath, (req, res) => route.handler(req, res));
                            break;
                        case "POST":
                            this.app.post(routePath, (req, res) => route.handler(req, res));
                            break;
                        case "PUT":
                            this.app.put(routePath, (req, res) => route.handler(req, res));
                            break;
                        case "DELETE":
                            this.app.delete(routePath, (req, res) => route.handler(req, res));
                            break;
                        default:
                            logger.error(`Unknown route type: ${route.type} for path ${routePath}`);
                            continue;
                    }
                    logger.debug(`Registered ${route.type} route: ${routePath}`);
                } catch (error) {
                    logger.error(`Failed to register route ${route.type} ${routePath}:`, error);
                    throw error;
                }
            }

            logger.success(`Successfully registered agent ${runtime.agentId} (${runtime.character.name})`);
        } catch (error) {
            logger.error("Failed to register agent:", error);
            throw error;
        }
    }

    public unregisterAgent(agentId: UUID) {
        if (!agentId) {
            logger.warn("[AGENT UNREGISTER] Attempted to unregister undefined or invalid agent runtime");
            return;
        }

        try {
            this.agents.delete(agentId);
            logger.debug(`Agent ${agentId} removed from agents map`);
        } catch (error) {
            logger.error(`Error removing agent ${agentId}:`, error);
        }
    }

    public registerMiddleware(middleware: ServerMiddleware) {
        this.app.use(middleware);
    }

    public start(port: number) {
        try {
            if (!port || typeof port !== 'number') {
                throw new Error(`Invalid port number: ${port}`);
            }
            
            logger.debug(`Starting server on port ${port}...`);
            logger.debug(`Current agents count: ${this.agents.size}`);
            logger.debug(`Environment: ${process.env.NODE_ENV}`);
                    
            this.server = this.app.listen(port, () => {
                logger.success(
                    `REST API bound to 0.0.0.0:${port}. If running locally, access it at http://localhost:${port}.`
                );
                logger.debug(`Active agents: ${this.agents.size}`);
                this.agents.forEach((agent, id) => {
                    logger.debug(`- Agent ${id}: ${agent.character.name}`);
                });
            });

            // Enhanced graceful shutdown
            const gracefulShutdown = async () => {
                logger.log("Received shutdown signal, initiating graceful shutdown...");
                
                // Stop all agents first
                logger.debug("Stopping all agents...");
                for (const [id, agent] of this.agents.entries()) {
                    try {
                        agent.stop();
                        logger.debug(`Stopped agent ${id}`);
                    } catch (error) {
                        logger.error(`Error stopping agent ${id}:`, error);
                    }
                }

                // Close server
                this.server.close(() => {
                    logger.success("Server closed successfully");
                    process.exit(0);
                });

                // Force close after timeout
                setTimeout(() => {
                    logger.error("Could not close connections in time, forcing shutdown");
                    process.exit(1);
                }, 5000);
            };

            process.on("SIGTERM", gracefulShutdown);
            process.on("SIGINT", gracefulShutdown);
            
            logger.debug("Shutdown handlers registered");
        } catch (error) {
            logger.error("Failed to start server:", error);
            throw error;
        }
    }

    public async stop() {
        if (this.server) {
            this.server.close(() => {
                this.database.stop();
                logger.success("Server stopped");
            });
        }
    }
}<|MERGE_RESOLUTION|>--- conflicted
+++ resolved
@@ -26,11 +26,7 @@
 
 export class AgentServer {
     public app: express.Application;
-<<<<<<< HEAD
     private agents: Map<UUID, IAgentRuntime>;
-=======
-    public agents: Map<string, IAgentRuntime>;
->>>>>>> 612517c8
     public server: any; 
 
 
