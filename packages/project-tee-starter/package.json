--- conflicted
+++ resolved
@@ -1,11 +1,7 @@
 {
   "name": "@elizaos/project-tee-starter",
   "description": "Project starter for elizaOS with TEE capabilities",
-<<<<<<< HEAD
-  "version": "1.6.1-beta.0",
-=======
   "version": "1.6.1-alpha.7",
->>>>>>> de2adbe7
   "type": "module",
   "main": "dist/index.js",
   "module": "dist/index.js",
