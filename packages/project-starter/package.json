--- conflicted
+++ resolved
@@ -1,11 +1,7 @@
 {
   "name": "@elizaos/project-starter",
   "description": "Project starter for elizaOS",
-<<<<<<< HEAD
-  "version": "1.5.16",
-=======
   "version": "1.6.0-alpha.4",
->>>>>>> 184b0a90
   "type": "module",
   "main": "dist/src/index.js",
   "module": "dist/src/index.js",
