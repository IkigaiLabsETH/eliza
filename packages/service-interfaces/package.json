{
  "name": "@elizaos/service-interfaces",
<<<<<<< HEAD
  "version": "1.6.0-beta.0",
=======
  "version": "1.6.1-alpha.0",
>>>>>>> 00616cdc
  "description": "Service interface definitions for ElizaOS plugins",
  "type": "module",
  "main": "dist/index.js",
  "module": "dist/index.js",
  "types": "dist/index.d.ts",
  "browser": "dist/browser/index.browser.js",
  "sideEffects": false,
  "exports": {
    "./package.json": "./package.json",
    ".": {
      "types": "./dist/index.d.ts",
      "browser": {
        "types": "./dist/browser/index.d.ts",
        "import": "./dist/browser/index.browser.js",
        "default": "./dist/browser/index.browser.js"
      },
      "node": {
        "types": "./dist/node/index.d.ts",
        "import": "./dist/node/index.node.js",
        "default": "./dist/node/index.node.js"
      },
      "bun": {
        "types": "./dist/node/index.d.ts",
        "default": "./dist/node/index.node.js"
      },
      "default": "./dist/node/index.node.js"
    },
    "./node": {
      "types": "./dist/node/index.d.ts",
      "import": "./dist/node/index.node.js",
      "default": "./dist/node/index.node.js"
    },
    "./browser": {
      "types": "./dist/browser/index.d.ts",
      "import": "./dist/browser/index.browser.js",
      "default": "./dist/browser/index.browser.js"
    }
  },
  "files": [
    "dist"
  ],
  "scripts": {
    "build": "bun run build.ts",
    "dev": "bun run build.ts --watch",
    "clean": "rm -rf dist .turbo node_modules .turbo-tsconfig.json *.tsbuildinfo",
    "test": "bun test --coverage",
    "test:coverage": "bun test --coverage",
    "test:watch": "bun test --watch",
    "format": "prettier --write ./src",
    "format:check": "prettier --check ./src",
    "lint": "prettier --write ./src"
  },
  "author": "ElizaOS",
  "license": "MIT",
  "devDependencies": {
    "@types/bun": "^1.2.21",
    "prettier": "^3.4.2",
    "typescript": "^5.7.3"
  },
  "dependencies": {
    "@elizaos/core": "workspace:*"
  },
  "peerDependencies": {
    "typescript": "^5.0.0"
  },
  "publishConfig": {
    "access": "public"
  }
}<|MERGE_RESOLUTION|>--- conflicted
+++ resolved
@@ -1,10 +1,6 @@
 {
   "name": "@elizaos/service-interfaces",
-<<<<<<< HEAD
-  "version": "1.6.0-beta.0",
-=======
   "version": "1.6.1-alpha.0",
->>>>>>> 00616cdc
   "description": "Service interface definitions for ElizaOS plugins",
   "type": "module",
   "main": "dist/index.js",
