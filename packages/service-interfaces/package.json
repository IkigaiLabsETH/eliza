{
  "name": "@elizaos/service-interfaces",
<<<<<<< HEAD
  "version": "1.6.5-beta.0",
=======
  "version": "1.6.5-alpha.23",
>>>>>>> dd1b7e5b
  "description": "Service interface definitions for ElizaOS plugins",
  "type": "module",
  "main": "dist/index.js",
  "module": "dist/index.js",
  "types": "dist/index.d.ts",
  "browser": "dist/browser/index.browser.js",
  "sideEffects": false,
  "exports": {
    "./package.json": "./package.json",
    ".": {
      "types": "./dist/index.d.ts",
      "browser": {
        "types": "./dist/browser/index.d.ts",
        "import": "./dist/browser/index.browser.js",
        "default": "./dist/browser/index.browser.js"
      },
      "node": {
        "types": "./dist/node/index.d.ts",
        "import": "./dist/node/index.node.js",
        "default": "./dist/node/index.node.js"
      },
      "bun": {
        "types": "./dist/node/index.d.ts",
        "default": "./dist/node/index.node.js"
      },
      "default": "./dist/node/index.node.js"
    },
    "./node": {
      "types": "./dist/node/index.d.ts",
      "import": "./dist/node/index.node.js",
      "default": "./dist/node/index.node.js"
    },
    "./browser": {
      "types": "./dist/browser/index.d.ts",
      "import": "./dist/browser/index.browser.js",
      "default": "./dist/browser/index.browser.js"
    }
  },
  "files": [
    "dist"
  ],
  "scripts": {
    "build": "bun run build.ts",
    "dev": "bun run build.ts --watch",
    "clean": "rm -rf dist .turbo node_modules .turbo-tsconfig.json *.tsbuildinfo",
    "test": "echo 'Skipping tests for types-only package' && exit 0",
    "test:coverage": "echo 'Skipping tests for types-only package' && exit 0",
    "test:watch": "echo 'Skipping tests for types-only package' && exit 0",
    "format": "prettier --write ./src",
    "format:check": "prettier --check ./src",
    "lint": "eslint src/ && prettier --write ./src",
    "lint:check": "eslint src/"
  },
  "author": "ElizaOS",
  "license": "MIT",
  "devDependencies": {
    "@elizaos/config": "workspace:*",
    "@types/bun": "^1.3.3",
    "prettier": "^3.7.4",
    "typescript": "^5.9.3"
  },
  "dependencies": {
    "@elizaos/core": "workspace:*"
  },
  "peerDependencies": {
    "typescript": "^5.0.0"
  },
  "publishConfig": {
    "access": "public"
  }
}<|MERGE_RESOLUTION|>--- conflicted
+++ resolved
@@ -1,10 +1,6 @@
 {
   "name": "@elizaos/service-interfaces",
-<<<<<<< HEAD
-  "version": "1.6.5-beta.0",
-=======
   "version": "1.6.5-alpha.23",
->>>>>>> dd1b7e5b
   "description": "Service interface definitions for ElizaOS plugins",
   "type": "module",
   "main": "dist/index.js",
