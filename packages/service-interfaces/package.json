{
  "name": "@elizaos/service-interfaces",
<<<<<<< HEAD
  "version": "1.5.16",
=======
  "version": "1.6.0-alpha.4",
>>>>>>> 184b0a90
  "description": "Service interface definitions for ElizaOS plugins",
  "type": "module",
  "main": "dist/index.js",
  "module": "dist/index.js",
  "types": "dist/index.d.ts",
  "browser": "dist/browser/index.browser.js",
  "sideEffects": false,
  "exports": {
    "./package.json": "./package.json",
    ".": {
      "types": "./dist/index.d.ts",
      "browser": {
        "types": "./dist/browser/index.d.ts",
        "import": "./dist/browser/index.browser.js",
        "default": "./dist/browser/index.browser.js"
      },
      "node": {
        "types": "./dist/node/index.d.ts",
        "import": "./dist/node/index.node.js",
        "default": "./dist/node/index.node.js"
      },
      "bun": {
        "types": "./dist/node/index.d.ts",
        "default": "./dist/node/index.node.js"
      },
      "default": "./dist/node/index.node.js"
    },
    "./node": {
      "types": "./dist/node/index.d.ts",
      "import": "./dist/node/index.node.js",
      "default": "./dist/node/index.node.js"
    },
    "./browser": {
      "types": "./dist/browser/index.d.ts",
      "import": "./dist/browser/index.browser.js",
      "default": "./dist/browser/index.browser.js"
    }
  },
  "files": [
    "dist"
  ],
  "scripts": {
    "build": "bun run build.ts",
    "dev": "bun run build.ts --watch",
    "clean": "rm -rf dist .turbo node_modules .turbo-tsconfig.json *.tsbuildinfo",
    "test": "bun test --coverage",
    "test:coverage": "bun test --coverage",
    "test:watch": "bun test --watch",
    "format": "prettier --write ./src",
    "format:check": "prettier --check ./src",
    "lint": "prettier --write ./src"
  },
  "author": "ElizaOS",
  "license": "MIT",
  "devDependencies": {
    "@types/bun": "^1.2.21",
    "prettier": "^3.4.2",
    "typescript": "^5.7.3"
  },
  "dependencies": {
    "@elizaos/core": "workspace:*"
  },
  "peerDependencies": {
    "typescript": "^5.0.0"
  },
  "publishConfig": {
    "access": "public"
  }
}<|MERGE_RESOLUTION|>--- conflicted
+++ resolved
@@ -1,10 +1,6 @@
 {
   "name": "@elizaos/service-interfaces",
-<<<<<<< HEAD
-  "version": "1.5.16",
-=======
   "version": "1.6.0-alpha.4",
->>>>>>> 184b0a90
   "description": "Service interface definitions for ElizaOS plugins",
   "type": "module",
   "main": "dist/index.js",
