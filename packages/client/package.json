--- conflicted
+++ resolved
@@ -1,10 +1,6 @@
 {
   "name": "@elizaos/client",
-<<<<<<< HEAD
-  "version": "1.6.3-beta.0",
-=======
   "version": "1.6.3-alpha.12",
->>>>>>> 8cdb8474
   "description": "Web client interface for ElizaOS agents",
   "repository": {
     "type": "git",
