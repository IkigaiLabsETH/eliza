import { Button } from '@/components/ui/button';
import {
  ChatBubble,
  ChatBubbleMessage,
  ChatBubbleTimestamp,
} from '@/components/ui/chat/chat-bubble';
import { ChatInput } from '@/components/ui/chat/chat-input';
import { ChatMessageList } from '@/components/ui/chat/chat-message-list';
import { USER_NAME } from '@/constants';
import { useAgent, useMessages } from '@/hooks/use-query-hooks';
import { cn, getEntityId, moment } from '@/lib/utils';
import SocketIOManager from '@/lib/socketio-manager';
import { WorldManager } from '@/lib/world-manager';
import { randomUUID } from '@/lib/utils';
import type { IAttachment } from '@/types';
import type { Content, UUID } from '@elizaos/core';
import { AgentStatus } from '@elizaos/core';
import { useQueryClient } from '@tanstack/react-query';
import {
  Activity,
  Book,
  ChevronRight,
  Database,
  PanelRight,
  Paperclip,
  Send,
  Terminal,
  X,
} from 'lucide-react';
import { useEffect, useRef, useState, useCallback } from 'react';
import AIWriter from 'react-aiwriter';
import { AgentActionViewer } from './action-viewer';
import { AudioRecorder } from './audio-recorder';
import CopyButton from './copy-button';
import { LogViewer } from './log-viewer';
import { Avatar, AvatarFallback, AvatarImage } from './ui/avatar';
import { Badge } from './ui/badge';
import ChatTtsButton from './ui/chat/chat-tts-button';
import { useAutoScroll } from './ui/chat/hooks/useAutoScroll';
import { Tabs, TabsContent, TabsList, TabsTrigger } from './ui/tabs';
import { Tooltip, TooltipContent, TooltipTrigger } from './ui/tooltip';
import { AgentMemoryViewer } from './memory-viewer';
import { Collapsible, CollapsibleContent, CollapsibleTrigger } from '@radix-ui/react-collapsible';
import React from 'react';
<<<<<<< HEAD
import { CHAT_SOURCE } from '@/constants';
=======
import { KnowledgeManager } from './knowledge-manager';

const SOURCE_NAME = 'client_chat';
>>>>>>> 3101191d

type ExtraContentFields = {
  name: string;
  createdAt: number;
  isLoading?: boolean;
};

type ContentWithUser = Content & ExtraContentFields;

const MemoizedMessageContent = React.memo(MessageContent);

function MessageContent({
  message,
  agentId,
  isLastMessage,
}: {
  message: ContentWithUser;
  agentId: UUID;
  isLastMessage: boolean;
}) {
  // Only log message details in development mode
  if (import.meta.env.DEV) {
    console.log(`[Chat] Rendering message from ${message.name}:`, {
      isUser: message.name === USER_NAME,
      text: `${message.text?.substring(0, 20)}...`,
      senderId: message.senderId,
      source: message.source,
    });
  }

  return (
    <div className="flex flex-col w-full">
      <ChatBubbleMessage
        isLoading={message.isLoading}
        {...(message.name === USER_NAME ? { variant: 'sent' } : {})}
        {...(!message.text ? { className: 'bg-transparent' } : {})}
      >
        {message.name !== USER_NAME && (
          <div className="w-full">
            {message.text && message.thought && (
              <Collapsible className="mb-1">
                <CollapsibleTrigger className="flex items-center gap-1 text-sm text-muted-foreground hover:text-foreground transition-colors group">
                  <ChevronRight className="h-4 w-4 transition-transform group-data-[state=open]:rotate-90" />
                  Thought Process
                </CollapsibleTrigger>
                <CollapsibleContent className="pl-5 pt-1">
                  <Badge variant="outline" className="text-xs">
                    {message.thought}
                  </Badge>
                </CollapsibleContent>
              </Collapsible>
            )}
          </div>
        )}

        <div className="py-2">
          {message.name === USER_NAME ? (
            message.text
          ) : isLastMessage && message.name !== USER_NAME ? (
            <AIWriter>{message.text}</AIWriter>
          ) : (
            message.text
          )}
        </div>
        {!message.text &&
          message.thought &&
          (message.name === USER_NAME ? (
            message.thought
          ) : isLastMessage && message.name !== USER_NAME ? (
            <AIWriter>
              <span className="italic text-muted-foreground">{message.thought}</span>
            </AIWriter>
          ) : (
            <span className="italic text-muted-foreground">{message.thought}</span>
          ))}

        {message.attachments?.map((attachment: IAttachment) => (
          <div className="flex flex-col gap-1" key={`${attachment.url}-${attachment.title}`}>
            <img
              alt="attachment"
              src={attachment.url}
              width="100%"
              height="100%"
              className="w-64 rounded-md"
            />
            <div className="flex items-center justify-between gap-4">
              <span />
              <span />
            </div>
          </div>
        ))}
        {message.text && message.createdAt && (
          <ChatBubbleTimestamp timestamp={moment(message.createdAt).format('LT')} />
        )}
      </ChatBubbleMessage>
      {message.name !== USER_NAME && (
        <div className="flex justify-between items-end w-full">
          <div>
            {message.text && !message.isLoading ? (
              <div className="flex items-center gap-2">
                <CopyButton text={message.text} />
                <ChatTtsButton agentId={agentId} text={message.text} />
              </div>
            ) : (
              <div />
            )}
          </div>
          <div>
            {message.text && message.actions && (
              <Badge variant="outline" className="text-sm">
                {message.actions}
              </Badge>
            )}
          </div>
        </div>
      )}
    </div>
  );
}

export default function Page({ agentId }: { agentId: UUID }) {
  const [selectedFile, setSelectedFile] = useState<File | null>(null);
  const [input, setInput] = useState('');
  const [showDetails, setShowDetails] = useState(false);
  const [detailsTab, setDetailsTab] = useState<'actions' | 'logs' | 'memories' | 'knowledge'>(
    'actions'
  );
  const inputRef = useRef<HTMLTextAreaElement>(null);
  const fileInputRef = useRef<HTMLInputElement>(null);
  const formRef = useRef<HTMLFormElement>(null);
  const queryClient = useQueryClient();
  const worldId = WorldManager.getWorldId();

  const agentData = useAgent(agentId)?.data?.data;
  const entityId = getEntityId();
  const roomId = WorldManager.generateRoomId(agentId);

  const { data: messages = [] } = useMessages(agentId, roomId);

  const socketIOManager = SocketIOManager.getInstance();

  useEffect(() => {
    // Initialize Socket.io connection once with our entity ID
    socketIOManager.initialize(entityId, [agentId]);

    // Join the room for this agent
    socketIOManager.joinRoom(roomId);

    console.log(`[Chat] Joined room ${roomId} with entityId ${entityId}`);

    const handleMessageBroadcasting = (data: ContentWithUser) => {
      console.log('[Chat] Received message broadcast:', data);

      // Skip messages that don't have required content
      if (!data) {
        console.warn('[Chat] Received empty or invalid message data:', data);
        return;
      }

      // Skip messages not for this room
      if (data.roomId !== roomId) {
        console.log(
          `[Chat] Ignoring message for different room: ${data.roomId}, we're in ${roomId}`
        );
        return;
      }

      // Check if the message is from the current user or from the agent
      const isCurrentUser = data.senderId === entityId;

      // Build a proper ContentWithUser object that matches what the messages query expects
      const newMessage: ContentWithUser = {
        ...data,
        // Set the correct name based on who sent the message
        name: isCurrentUser ? USER_NAME : (data.senderName as string),
        createdAt: data.createdAt || Date.now(),
        isLoading: false,
      };

      console.log(`[Chat] Adding new message to UI from ${newMessage.name}:`, newMessage);

      // Update the message list without triggering a re-render cascade
      queryClient.setQueryData(
        ['messages', agentId, roomId, worldId],
        (old: ContentWithUser[] = []) => {
          console.log('[Chat] Current messages:', old?.length || 0);

          // Check if this message is already in the list (avoid duplicates)
          const isDuplicate = old.some(
            (msg) =>
              msg.text === newMessage.text &&
              msg.name === newMessage.name &&
              Math.abs((msg.createdAt || 0) - (newMessage.createdAt || 0)) < 5000 // Within 5 seconds
          );

          if (isDuplicate) {
            console.log('[Chat] Skipping duplicate message');
            return old;
          }

          return [...old, newMessage];
        }
      );

      // Remove the redundant state update that was causing render loops
      // setInput(prev => prev + '');
    };

    // Add listener for message broadcasts
    console.log('[Chat] Adding messageBroadcast listener');
    socketIOManager.on('messageBroadcast', handleMessageBroadcasting);

    return () => {
      // When leaving this chat, leave the room but don't disconnect
      console.log(`[Chat] Leaving room ${roomId}`);
      socketIOManager.leaveRoom(roomId);
      socketIOManager.off('messageBroadcast', handleMessageBroadcasting);
    };
  }, [roomId, agentId, entityId]);

  // Use a stable ID for refs to avoid excessive updates
  const scrollRefId = useRef(`scroll-${Math.random().toString(36).substring(2, 9)}`).current;

  const { scrollRef, isAtBottom, scrollToBottom, disableAutoScroll } = useAutoScroll({
    smooth: true,
  });

  // Use a ref to track the previous message count to avoid excessive scrolling
  const prevMessageCountRef = useRef(0);

  // Update scroll without creating a circular dependency
  const safeScrollToBottom = useCallback(() => {
    // Add a small delay to avoid render loops
    setTimeout(() => {
      scrollToBottom();
    }, 0);
  }, []);

  useEffect(() => {
    // Only scroll if the message count has changed
    if (messages.length !== prevMessageCountRef.current) {
      console.log(`[Chat][${scrollRefId}] Messages updated, scrolling to bottom`);
      safeScrollToBottom();
      prevMessageCountRef.current = messages.length;
    }
  }, [messages.length, safeScrollToBottom, scrollRefId]);

  useEffect(() => {
    safeScrollToBottom();
  }, [safeScrollToBottom]);

  const handleKeyDown = (e: React.KeyboardEvent<HTMLTextAreaElement>) => {
    if (e.key === 'Enter' && !e.shiftKey) {
      e.preventDefault();
      if (e.nativeEvent.isComposing) return;
      handleSendMessage(e as unknown as React.FormEvent<HTMLFormElement>);
    }
  };

  const handleSendMessage = (e: React.FormEvent<HTMLFormElement>) => {
    e.preventDefault();
    if (!input) return;

    // Always add the user's message immediately to the UI before sending it to the server
    const userMessage: ContentWithUser = {
      text: input,
      name: USER_NAME,
      createdAt: Date.now(),
      senderId: entityId,
      senderName: USER_NAME,
      roomId: roomId,
      source: CHAT_SOURCE,
      id: randomUUID(), // Add a unique ID for React keys and duplicate detection
    };

    console.log('[Chat] Adding user message to UI:', userMessage);

    // Update the local message list first for immediate feedback
    queryClient.setQueryData(
      ['messages', agentId, roomId, worldId],
      (old: ContentWithUser[] = []) => {
        // Check if exact same message exists already to prevent duplicates
        const exists = old.some(
          (msg) =>
            msg.text === userMessage.text &&
            msg.name === USER_NAME &&
            Math.abs((msg.createdAt || 0) - userMessage.createdAt) < 1000
        );

        if (exists) {
          console.log('[Chat] Skipping duplicate user message');
          return old;
        }

        return [...old, userMessage];
      }
    );

    // We don't need to call scrollToBottom here, the message count change will trigger it
    // via the useEffect hook

    // Send the message to the server/agent
    socketIOManager.sendMessage(input, roomId, CHAT_SOURCE);

    setSelectedFile(null);
    setInput('');
    formRef.current?.reset();
  };

  useEffect(() => {
    if (inputRef.current) {
      inputRef.current.focus();
    }
  }, []);

  const handleFileChange = (e: React.ChangeEvent<HTMLInputElement>) => {
    const file = e.target.files?.[0];
    if (file?.type.startsWith('image/')) {
      setSelectedFile(file);
    }
  };

  const toggleDetails = () => {
    setShowDetails(!showDetails);
  };

  return (
    <div className="flex flex-col w-full h-screen p-4">
      {/* Agent Header */}
      <div className="flex items-center justify-between mb-4 p-3 bg-card rounded-lg border">
        <div className="flex items-center gap-3">
          <Avatar className="size-10 border rounded-full">
            <AvatarImage
              src={agentData?.settings?.avatar ? agentData?.settings?.avatar : '/elizaos-icon.png'}
            />
          </Avatar>
          <div className="flex flex-col">
            <div className="flex items-center gap-2">
              <h2 className="font-semibold text-lg">{agentData?.name || 'Agent'}</h2>
              {agentData?.status === AgentStatus.ACTIVE ? (
                <Tooltip>
                  <TooltipTrigger asChild>
                    <div className="size-2.5 rounded-full bg-green-500 ring-2 ring-green-500/20 animate-pulse" />
                  </TooltipTrigger>
                  <TooltipContent side="right">
                    <p>Agent is active</p>
                  </TooltipContent>
                </Tooltip>
              ) : (
                <Tooltip>
                  <TooltipTrigger asChild>
                    <div className="size-2.5 rounded-full bg-gray-300 ring-2 ring-gray-300/20" />
                  </TooltipTrigger>
                  <TooltipContent side="right">
                    <p>Agent is inactive</p>
                  </TooltipContent>
                </Tooltip>
              )}
            </div>
            {agentData?.bio && (
              <p className="text-sm text-muted-foreground line-clamp-1">
                {Array.isArray(agentData.bio) ? agentData.bio[0] : agentData.bio}
              </p>
            )}
          </div>
        </div>

        <Button
          variant="outline"
          size="sm"
          onClick={toggleDetails}
          className={cn('gap-1.5', showDetails && 'bg-secondary')}
        >
          <PanelRight className="size-4" />
        </Button>
      </div>

      <div className="flex flex-row w-full overflow-y-auto grow gap-4">
        {/* Main Chat Area */}
        <div
          className={cn(
            'flex flex-col transition-all duration-300',
            showDetails ? 'w-3/5' : 'w-full'
          )}
        >
          {/* Chat Messages */}
          <ChatMessageList
            scrollRef={scrollRef}
            isAtBottom={isAtBottom}
            scrollToBottom={safeScrollToBottom}
            disableAutoScroll={disableAutoScroll}
          >
            {messages.map((message: ContentWithUser, index: number) => {
              // Ensure user messages are correctly identified by either name or source
              const isUser =
                message.name === USER_NAME ||
                message.source === CHAT_SOURCE ||
                message.senderId === entityId;

              // Add debugging to see why user message might be misattributed
              if (!isUser && (message.source === CHAT_SOURCE || message.senderId === entityId)) {
                console.warn('[Chat] Message attribution issue detected:', {
                  message,
                  name: message.name,
                  expectedName: USER_NAME,
                  source: message.source,
                  expectedSource: CHAT_SOURCE,
                  senderId: message.senderId,
                  entityId,
                });
              }

              return (
                <div
                  key={`${message.id as string}-${message.createdAt}`}
                  className={`flex flex-column gap-1 p-1 ${isUser ? 'justify-end' : 'justify-start'}`}
                >
                  <ChatBubble
                    variant={isUser ? 'sent' : 'received'}
                    className={`flex flex-row items-end gap-2 ${isUser ? 'flex-row-reverse' : ''}`}
                  >
                    {message.text && !isUser && (
                      <Avatar className="size-8 border rounded-full select-none mb-2">
                        <AvatarImage
                          src={
                            isUser
                              ? '/user-icon.png'
                              : agentData?.settings?.avatar
                                ? agentData?.settings?.avatar
                                : '/elizaos-icon.png'
                          }
                        />
                      </Avatar>
                    )}

                    <MemoizedMessageContent
                      message={message}
                      agentId={agentId}
                      isLastMessage={index === messages.length - 1}
                    />
                  </ChatBubble>
                </div>
              );
            })}
          </ChatMessageList>

          {/* Chat Input */}
          <div className="px-4 pb-4 mt-auto">
            <form
              ref={formRef}
              onSubmit={handleSendMessage}
              className="relative rounded-md border bg-card"
            >
              {selectedFile ? (
                <div className="p-3 flex">
                  <div className="relative rounded-md border p-2">
                    <Button
                      onClick={() => setSelectedFile(null)}
                      className="absolute -right-2 -top-2 size-[22px] ring-2 ring-background"
                      variant="outline"
                      size="icon"
                    >
                      <X />
                    </Button>
                    <img
                      alt="Selected file"
                      src={URL.createObjectURL(selectedFile)}
                      height="100%"
                      width="100%"
                      className="aspect-square object-contain w-16"
                    />
                  </div>
                </div>
              ) : null}
              <ChatInput
                ref={inputRef}
                onKeyDown={handleKeyDown}
                value={input}
                onChange={({ target }) => setInput(target.value)}
                placeholder="Type your message here..."
                className="min-h-12 resize-none rounded-md bg-card border-0 p-3 shadow-none focus-visible:ring-0"
              />
              <div className="flex items-center p-3 pt-0">
                <Tooltip>
                  <TooltipTrigger asChild>
                    <div>
                      <Button
                        variant="ghost"
                        size="icon"
                        onClick={() => {
                          if (fileInputRef.current) {
                            fileInputRef.current.click();
                          }
                        }}
                      >
                        <Paperclip className="size-4" />
                        <span className="sr-only">Attach file</span>
                      </Button>
                      <input
                        type="file"
                        ref={fileInputRef}
                        onChange={handleFileChange}
                        accept="image/*"
                        className="hidden"
                      />
                    </div>
                  </TooltipTrigger>
                  <TooltipContent side="left">
                    <p>Attach file</p>
                  </TooltipContent>
                </Tooltip>
                <AudioRecorder
                  agentId={agentId}
                  onChange={(newInput: string) => setInput(newInput)}
                />
                <Button type="submit" size="sm" className="ml-auto gap-1.5 h-[30px]">
                  <Send className="size-3.5" />
                </Button>
              </div>
            </form>
          </div>
        </div>

        {/* Details Column */}
        {showDetails && (
          <div className="w-2/5 border rounded-lg overflow-hidden pb-4 bg-background flex flex-col h-full">
            <Tabs
              defaultValue="actions"
              value={detailsTab}
              onValueChange={(v) =>
                setDetailsTab(v as 'actions' | 'logs' | 'memories' | 'knowledge')
              }
              className="flex flex-col h-full"
            >
              <div className="border-b px-4 py-2">
                <TabsList className="grid grid-cols-4">
                  <TabsTrigger value="actions" className="flex items-center gap-1.5">
                    <Activity className="h-4 w-4" />
                    <span>Agent Actions</span>
                  </TabsTrigger>
                  <TabsTrigger value="logs" className="flex items-center gap-1.5">
                    <Terminal className="h-4 w-4" />
                    <span>Logs</span>
                  </TabsTrigger>
                  <TabsTrigger value="memories" className="flex items-center gap-1.5">
                    <Database className="h-4 w-4" />
                    <span>Memories</span>
                  </TabsTrigger>
                  <TabsTrigger value="knowledge" className="flex items-center gap-1.5">
                    <Book className="h-4 w-4" />
                    <span>Knowledge</span>
                  </TabsTrigger>
                </TabsList>
              </div>

              <TabsContent value="actions" className="overflow-y-scroll">
                <AgentActionViewer agentId={agentId} roomId={roomId} />
              </TabsContent>
              <TabsContent value="logs">
                <LogViewer agentName={agentData?.name} level="all" hideTitle />
              </TabsContent>
              <TabsContent value="memories">
                <AgentMemoryViewer agentId={agentId} />
              </TabsContent>
              <TabsContent value="knowledge">
                <KnowledgeManager agentId={agentId} />
              </TabsContent>
            </Tabs>
          </div>
        )}
      </div>
    </div>
  );
}<|MERGE_RESOLUTION|>--- conflicted
+++ resolved
@@ -42,13 +42,11 @@
 import { AgentMemoryViewer } from './memory-viewer';
 import { Collapsible, CollapsibleContent, CollapsibleTrigger } from '@radix-ui/react-collapsible';
 import React from 'react';
-<<<<<<< HEAD
+
 import { CHAT_SOURCE } from '@/constants';
-=======
 import { KnowledgeManager } from './knowledge-manager';
 
 const SOURCE_NAME = 'client_chat';
->>>>>>> 3101191d
 
 type ExtraContentFields = {
   name: string;
