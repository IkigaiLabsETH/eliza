{
  "name": "elizaos",
<<<<<<< HEAD
  "version": "1.5.10-beta.0",
=======
  "version": "1.5.10-alpha.1",
>>>>>>> 0651bedd
  "description": "Alias package for @elizaos/cli",
  "publishConfig": {
    "access": "public",
    "workspaces": {
      "preserveIfPresent": true
    }
  },
  "license": "MIT",
  "author": "elizaOS",
  "repository": {
    "type": "git",
    "url": "https://github.com/elizaOS/eliza.git",
    "directory": "packages/elizaos"
  },
  "files": [
    "bin",
    "bin/**/*"
  ],
  "keywords": [
    "eliza",
    "elizaos",
    "cli",
    "agents"
  ],
  "type": "module",
  "bin": {
    "elizaos": "bin/elizaos.js"
  },
  "dependencies": {
    "@elizaos/cli": "workspace:*"
  }
}<|MERGE_RESOLUTION|>--- conflicted
+++ resolved
@@ -1,10 +1,6 @@
 {
   "name": "elizaos",
-<<<<<<< HEAD
-  "version": "1.5.10-beta.0",
-=======
   "version": "1.5.10-alpha.1",
->>>>>>> 0651bedd
   "description": "Alias package for @elizaos/cli",
   "publishConfig": {
     "access": "public",
