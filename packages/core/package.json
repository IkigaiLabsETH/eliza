--- conflicted
+++ resolved
@@ -1,10 +1,6 @@
 {
   "name": "@elizaos/core",
-<<<<<<< HEAD
-  "version": "1.6.0-beta.0",
-=======
   "version": "1.6.1-alpha.0",
->>>>>>> 00616cdc
   "description": "",
   "type": "module",
   "main": "dist/index.js",
@@ -79,7 +75,7 @@
     "pdfjs-dist": "^5.2.133",
     "unique-names-generator": "4.7.1",
     "uuid": "11.1.0",
-    "zod": "^3.24.4"
+    "zod": "4.1.11"
   },
   "publishConfig": {
     "access": "public"
