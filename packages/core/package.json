{
  "name": "@elizaos/core",
<<<<<<< HEAD
  "version": "1.6.3-beta.0",
=======
  "version": "1.6.3-alpha.12",
>>>>>>> 8cdb8474
  "description": "",
  "type": "module",
  "main": "dist/index.js",
  "module": "dist/index.js",
  "types": "dist/index.d.ts",
  "browser": "dist/browser/index.browser.js",
  "sideEffects": false,
  "exports": {
    "./package.json": "./package.json",
    ".": {
      "types": "./dist/index.d.ts",
      "browser": {
        "types": "./dist/browser/index.d.ts",
        "import": "./dist/browser/index.browser.js",
        "default": "./dist/browser/index.browser.js"
      },
      "node": {
        "types": "./dist/node/index.d.ts",
        "import": "./dist/node/index.node.js",
        "default": "./dist/node/index.node.js"
      },
      "bun": {
        "types": "./dist/node/index.d.ts",
        "default": "./dist/node/index.node.js"
      },
      "default": "./dist/node/index.node.js"
    },
    "./node": {
      "types": "./dist/node/index.d.ts",
      "import": "./dist/node/index.node.js",
      "default": "./dist/node/index.node.js"
    },
    "./browser": {
      "types": "./dist/browser/index.d.ts",
      "import": "./dist/browser/index.browser.js",
      "default": "./dist/browser/index.browser.js"
    }
  },
  "files": [
    "dist"
  ],
  "scripts": {
    "build": "bun run build.ts",
    "build:node": "bun run build.ts --target node",
    "build:browser": "bun run build.ts --target browser",
    "dev": "bun run build.ts --watch",
    "clean": "rm -rf dist .turbo node_modules .turbo-tsconfig.json *.tsbuildinfo",
    "build:docs": "cd docs && bun run build",
    "test": "bun test --coverage",
    "test:coverage": "bun test --coverage",
    "test:watch": "bun test --watch",
    "format": "prettier --write ./src",
    "format:check": "prettier --check ./src",
    "lint": "prettier --write ./src"
  },
  "author": "ElizaOS",
  "license": "MIT",
  "devDependencies": {
    "@types/bun": "^1.2.21",
    "@types/node": "^24.0.3",
    "@types/uuid": "11.0.0",
    "prettier": "3.6.2",
    "typescript": "5.9.2"
  },
  "dependencies": {
    "adze": "^2.2.5",
    "crypto-browserify": "^3.12.0",
    "dotenv": "17.2.3",
    "glob": "11.0.3",
    "handlebars": "^4.7.8",
    "langchain": "^0.3.35",
    "pdfjs-dist": "^5.2.133",
    "unique-names-generator": "4.7.1",
    "uuid": "13.0.0",
    "zod": "4.1.11"
  },
  "publishConfig": {
    "access": "public"
  },
  "gitHead": "255e37c0e4a76da0b776219db5ebb9dadf20e89f"
}<|MERGE_RESOLUTION|>--- conflicted
+++ resolved
@@ -1,10 +1,6 @@
 {
   "name": "@elizaos/core",
-<<<<<<< HEAD
-  "version": "1.6.3-beta.0",
-=======
   "version": "1.6.3-alpha.12",
->>>>>>> 8cdb8474
   "description": "",
   "type": "module",
   "main": "dist/index.js",
