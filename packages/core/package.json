{
  "name": "@elizaos/core",
<<<<<<< HEAD
  "version": "1.6.1-beta.0",
=======
  "version": "1.6.1-alpha.7",
>>>>>>> de2adbe7
  "description": "",
  "type": "module",
  "main": "dist/index.js",
  "module": "dist/index.js",
  "types": "dist/index.d.ts",
  "browser": "dist/browser/index.browser.js",
  "sideEffects": false,
  "exports": {
    "./package.json": "./package.json",
    ".": {
      "types": "./dist/index.d.ts",
      "browser": {
        "types": "./dist/browser/index.d.ts",
        "import": "./dist/browser/index.browser.js",
        "default": "./dist/browser/index.browser.js"
      },
      "node": {
        "types": "./dist/node/index.d.ts",
        "import": "./dist/node/index.node.js",
        "default": "./dist/node/index.node.js"
      },
      "bun": {
        "types": "./dist/node/index.d.ts",
        "default": "./dist/node/index.node.js"
      },
      "default": "./dist/node/index.node.js"
    },
    "./node": {
      "types": "./dist/node/index.d.ts",
      "import": "./dist/node/index.node.js",
      "default": "./dist/node/index.node.js"
    },
    "./browser": {
      "types": "./dist/browser/index.d.ts",
      "import": "./dist/browser/index.browser.js",
      "default": "./dist/browser/index.browser.js"
    }
  },
  "files": [
    "dist"
  ],
  "scripts": {
    "build": "bun run build.ts",
    "build:node": "bun run build.ts --target node",
    "build:browser": "bun run build.ts --target browser",
    "dev": "bun run build.ts --watch",
    "clean": "rm -rf dist .turbo node_modules .turbo-tsconfig.json *.tsbuildinfo",
    "build:docs": "cd docs && bun run build",
    "test": "bun test --coverage",
    "test:coverage": "bun test --coverage",
    "test:watch": "bun test --watch",
    "format": "prettier --write ./src",
    "format:check": "prettier --check ./src",
    "lint": "prettier --write ./src"
  },
  "author": "ElizaOS",
  "license": "MIT",
  "devDependencies": {
    "@types/bun": "^1.2.21",
    "@types/node": "^24.0.3",
    "@types/uuid": "11.0.0",
    "prettier": "3.6.2",
    "typescript": "5.9.2"
  },
  "dependencies": {
    "adze": "^2.2.5",
    "crypto-browserify": "^3.12.0",
    "dotenv": "17.2.3",
    "glob": "11.0.3",
    "handlebars": "^4.7.8",
    "langchain": "^0.3.35",
    "pdfjs-dist": "^5.2.133",
    "unique-names-generator": "4.7.1",
<<<<<<< HEAD
    "uuid": "11.1.0",
=======
    "uuid": "13.0.0",
>>>>>>> de2adbe7
    "zod": "4.1.11"
  },
  "publishConfig": {
    "access": "public"
  },
  "gitHead": "255e37c0e4a76da0b776219db5ebb9dadf20e89f"
}<|MERGE_RESOLUTION|>--- conflicted
+++ resolved
@@ -1,10 +1,6 @@
 {
   "name": "@elizaos/core",
-<<<<<<< HEAD
-  "version": "1.6.1-beta.0",
-=======
   "version": "1.6.1-alpha.7",
->>>>>>> de2adbe7
   "description": "",
   "type": "module",
   "main": "dist/index.js",
@@ -78,11 +74,7 @@
     "langchain": "^0.3.35",
     "pdfjs-dist": "^5.2.133",
     "unique-names-generator": "4.7.1",
-<<<<<<< HEAD
-    "uuid": "11.1.0",
-=======
     "uuid": "13.0.0",
->>>>>>> de2adbe7
     "zod": "4.1.11"
   },
   "publishConfig": {
