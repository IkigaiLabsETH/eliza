--- conflicted
+++ resolved
@@ -331,7 +331,6 @@
     };
 
     it('should accept runtime directly instead of UUID', async () => {
-<<<<<<< HEAD
       const [runtime] = (await elizaOS.addAgents(
         [{ character: testCharacter, plugins: [mockSqlPlugin] }],
         {
@@ -339,16 +338,7 @@
           autoStart: true,
           returnRuntimes: true,
         }
-      )) as any[];
-=======
-      const [runtime] = await elizaOS.addAgents([
-        { character: testCharacter, plugins: [mockSqlPlugin] },
-      ], {
-        ephemeral: true,
-        autoStart: true,
-        returnRuntimes: true,
-      }) as IAgentRuntime[];
->>>>>>> 8ecd2264
+      )) as IAgentRuntime[];
 
       // Mock messageService
       const handleMessageMock = mock().mockResolvedValue({ success: true });
