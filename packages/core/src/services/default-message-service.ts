import { v4 } from 'uuid';
import type { IAgentRuntime } from '../types/runtime';
import type { Memory } from '../types/memory';
import type { Content, UUID, Media, MentionContext } from '../types/primitives';
import type { State } from '../types/state';
import type { HandlerCallback } from '../types/components';
import type { Room } from '../types/environment';
import {
  type IMessageService,
  type MessageProcessingOptions,
  type MessageProcessingResult,
  type ResponseDecision,
} from './message-service';
import {
  ChannelType,
  EventType,
  ModelType,
  ContentType,
  Role,
  asUUID,
  createUniqueUuid,
  composePromptFromState,
  imageDescriptionTemplate,
  messageHandlerTemplate,
  shouldRespondTemplate,
  type RunEventPayload,
  multiStepDecisionTemplate,
  multiStepSummaryTemplate,
  parseKeyValueXml,
  parseBooleanFromText,
  truncateToCompleteSentence,
  getLocalServerUrl,
  logger,
} from '../index';

/**
 * Multi-step workflow execution result
 */
interface MultiStepActionResult {
  data: { actionName: string };
  success: boolean;
  text?: string;
  error?: string | Error;
  values?: Record<string, unknown>;
}

/**
 * Multi-step workflow state
 */
interface MultiStepState extends State {
  data: {
    actionResults: MultiStepActionResult[];
    [key: string]: unknown;
  };
}

/**
 * Strategy mode for response generation
 */
type StrategyMode = 'simple' | 'actions' | 'none';

/**
 * Strategy result from core processing
 */
interface StrategyResult {
  responseContent: Content | null;
  responseMessages: Memory[];
  state: State;
  mode: StrategyMode;
}

/**
 * Tracks the latest response ID per agent+room to handle message superseding
 */
const latestResponseIds = new Map<string, Map<string, string>>();

/**
 * Default implementation of the MessageService interface.
 * This service handles the complete message processing pipeline including:
 * - Message validation and memory creation
 * - Smart response decision (shouldRespond)
 * - Single-shot or multi-step processing strategies
 * - Action execution and evaluation
 * - Attachment processing
 * - Message deletion and channel clearing
 *
 * This is the standard message handler used by ElizaOS and can be replaced
 * with custom implementations via the IMessageService interface.
 */
export class DefaultMessageService implements IMessageService {
  /**
   * Main message handling entry point
   */
  async handleMessage(
    runtime: IAgentRuntime,
    message: Memory,
    callback?: HandlerCallback,
    options?: MessageProcessingOptions
  ): Promise<MessageProcessingResult> {
    const opts = {
      maxRetries: options?.maxRetries ?? 3,
      timeoutDuration: options?.timeoutDuration ?? 60 * 60 * 1000, // 1 hour
      useMultiStep:
        options?.useMultiStep ?? parseBooleanFromText(String(runtime.getSetting('USE_MULTI_STEP') || '')),
      maxMultiStepIterations:
        options?.maxMultiStepIterations ??
        parseInt(String(runtime.getSetting('MAX_MULTISTEP_ITERATIONS') || '6')),
    };

    // Set up timeout monitoring
    let timeoutId: NodeJS.Timeout | undefined = undefined;
    const responseId = v4();

    try {
      runtime.logger.info(
        {
          src: 'service:message',
          agentId: runtime.agentId,
          entityId: message.entityId,
          roomId: message.roomId,
        },
        'Message received'
      );

      // Track this response ID
      if (!latestResponseIds.has(runtime.agentId)) {
        latestResponseIds.set(runtime.agentId, new Map<string, string>());
      }
      const agentResponses = latestResponseIds.get(runtime.agentId);
      if (!agentResponses) throw new Error('Agent responses map not found');

      const previousResponseId = agentResponses.get(message.roomId);
      if (previousResponseId) {
        logger.debug(
          { src: 'service:message', roomId: message.roomId, previousResponseId, responseId },
          'Updating response ID'
        );
      }
      agentResponses.set(message.roomId, responseId);

      // Start run tracking with roomId for proper log association
      const runId: UUID = runtime.startRun(message.roomId)!;
      const startTime = Date.now();

      // Emit run started event
      await runtime.emitEvent(EventType.RUN_STARTED, {
        runtime,
        source: 'messageHandler',
        runId,
        messageId: message.id,
        roomId: message.roomId,
        entityId: message.entityId,
        startTime,
        status: 'started',
      } as RunEventPayload);

      const timeoutPromise = new Promise<never>((_, reject) => {
        timeoutId = setTimeout(async () => {
          await runtime.emitEvent(EventType.RUN_TIMEOUT, {
            runtime,
            source: 'messageHandler',
            runId,
            messageId: message.id,
            roomId: message.roomId,
            entityId: message.entityId,
            startTime,
            status: 'timeout',
            endTime: Date.now(),
            duration: Date.now() - startTime,
            error: 'Run exceeded timeout',
          } as RunEventPayload);
          reject(new Error('Run exceeded timeout'));
        }, opts.timeoutDuration);
      });

      const processingPromise = this.processMessage(
        runtime,
        message,
        callback,
        responseId,
        runId,
        startTime,
        opts
      );

      const result = await Promise.race([processingPromise, timeoutPromise]);

      // Clean up timeout
      clearTimeout(timeoutId);

      return result;
    } finally {
      clearTimeout(timeoutId);
<<<<<<< HEAD
      runtime.logger.error(
        { src: 'service:message', agentId: runtime.agentId, error },
        'Error in handleMessage'
      );
      throw error;
=======
>>>>>>> 8ecd2264
    }
  }

  /**
   * Internal message processing implementation
   */
  private async processMessage(
    runtime: IAgentRuntime,
    message: Memory,
    callback: HandlerCallback | undefined,
    responseId: string,
    runId: UUID,
    startTime: number,
    opts: Required<MessageProcessingOptions>
  ): Promise<MessageProcessingResult> {
    try {
      const agentResponses = latestResponseIds.get(runtime.agentId);
      if (!agentResponses) throw new Error('Agent responses map not found');

      // Skip messages from self
      if (message.entityId === runtime.agentId) {
        runtime.logger.debug(
          { src: 'service:message', agentId: runtime.agentId },
          'Skipping message from self'
        );
        await this.emitRunEnded(runtime, runId, message, startTime, 'self');
        return {
          didRespond: false,
          responseContent: null,
          responseMessages: [],
          state: { values: {}, data: {}, text: '' } as State,
          mode: 'none',
        };
      }

      runtime.logger.debug(
        {
          src: 'service:message',
          messagePreview: truncateToCompleteSentence(message.content.text || '', 50),
        },
        'Processing message'
      );

      // Save the incoming message to memory
      runtime.logger.debug({ src: 'service:message' }, 'Saving message to memory');
      let memoryToQueue: Memory;

      if (message.id) {
        const existingMemory = await runtime.getMemoryById(message.id);
        if (existingMemory) {
          runtime.logger.debug(
            { src: 'service:message' },
            'Memory already exists, skipping creation'
          );
          memoryToQueue = existingMemory;
        } else {
          const createdMemoryId = await runtime.createMemory(message, 'messages');
          memoryToQueue = { ...message, id: createdMemoryId };
        }
        await runtime.queueEmbeddingGeneration(memoryToQueue, 'high');
      } else {
        const memoryId = await runtime.createMemory(message, 'messages');
        message.id = memoryId;
        memoryToQueue = { ...message, id: memoryId };
        await runtime.queueEmbeddingGeneration(memoryToQueue, 'normal');
      }

      // Check if LLM is off by default
      const agentUserState = await runtime.getParticipantUserState(message.roomId, runtime.agentId);
      const defLllmOff = parseBooleanFromText(String(runtime.getSetting('BOOTSTRAP_DEFLLMOFF') || ''));

      if (defLllmOff && agentUserState === null) {
        runtime.logger.debug({ src: 'service:message' }, 'LLM is off by default');
        await this.emitRunEnded(runtime, runId, message, startTime, 'off');
        return {
          didRespond: false,
          responseContent: null,
          responseMessages: [],
          state: { values: {}, data: {}, text: '' } as State,
          mode: 'none',
        };
      }

      // Check if room is muted
      if (
        agentUserState === 'MUTED' &&
        !message.content.text?.toLowerCase().includes(runtime.character.name.toLowerCase())
      ) {
        runtime.logger.debug(
          { src: 'service:message', roomId: message.roomId },
          'Ignoring muted room'
        );
        await this.emitRunEnded(runtime, runId, message, startTime, 'muted');
        return {
          didRespond: false,
          responseContent: null,
          responseMessages: [],
          state: { values: {}, data: {}, text: '' } as State,
          mode: 'none',
        };
      }

      // Compose initial state
      let state = await runtime.composeState(
        message,
        ['ANXIETY', 'ENTITIES', 'CHARACTER', 'RECENT_MESSAGES', 'ACTIONS'],
        true
      );

      // Get room and mention context
      const mentionContext = message.content.mentionContext;
      const room = await runtime.getRoom(message.roomId);

      // Process attachments before deciding to respond
      if (message.content.attachments && message.content.attachments.length > 0) {
        message.content.attachments = await this.processAttachments(
          runtime,
          message.content.attachments
        );
        if (message.id) {
          await runtime.updateMemory({ id: message.id, content: message.content });
        }
      }

      // Determine if we should respond
      const responseDecision = this.shouldRespond(
        runtime,
        message,
        room ?? undefined,
        mentionContext
      );

      runtime.logger.debug({ src: 'service:message', responseDecision }, 'Response decision');

      let shouldRespondToMessage = true;

      // If we can skip the evaluation, use the decision directly
      if (responseDecision.skipEvaluation) {
        runtime.logger.debug(
          {
            src: 'service:message',
            agentName: runtime.character.name,
            reason: responseDecision.reason,
          },
          'Skipping LLM evaluation'
        );
        shouldRespondToMessage = responseDecision.shouldRespond;
      } else {
        // Need LLM evaluation for ambiguous case
        const shouldRespondPrompt = composePromptFromState({
          state,
          template: runtime.character.templates?.shouldRespondTemplate || shouldRespondTemplate,
        });

        runtime.logger.debug(
          {
            src: 'service:message',
            agentName: runtime.character.name,
            reason: responseDecision.reason,
          },
          'Using LLM evaluation'
        );

        const response = await runtime.useModel(ModelType.TEXT_SMALL, {
          prompt: shouldRespondPrompt,
        });

        runtime.logger.debug({ src: 'service:message', response }, 'LLM evaluation result');

        const responseObject = parseKeyValueXml(response);
        runtime.logger.debug(
          { src: 'service:message', responseObject },
          'Parsed evaluation result'
        );

        // If an action is provided, the agent intends to respond in some way
        const nonResponseActions = ['IGNORE', 'NONE'];
        const actionValue = responseObject?.action;
        shouldRespondToMessage =
          typeof actionValue === 'string' &&
          !nonResponseActions.includes(actionValue.toUpperCase());
      }

      let responseContent: Content | null = null;
      let responseMessages: Memory[] = [];
      let mode: StrategyMode = 'none';

      if (shouldRespondToMessage) {
        const result = opts.useMultiStep
          ? await this.runMultiStepCore(runtime, message, state, callback, opts)
          : await this.runSingleShotCore(runtime, message, state, opts);

        responseContent = result.responseContent;
        responseMessages = result.responseMessages;
        state = result.state;
        mode = result.mode;

        // Race check before we send anything
        const currentResponseId = agentResponses.get(message.roomId);
        if (currentResponseId !== responseId) {
          runtime.logger.info(
            { src: 'service:message', agentId: runtime.agentId, roomId: message.roomId },
            'Response discarded - newer message being processed'
          );
          return {
            didRespond: false,
            responseContent: null,
            responseMessages: [],
            state,
            mode: 'none',
          };
        }

        if (responseContent && message.id) {
          responseContent.inReplyTo = createUniqueUuid(runtime, message.id);
        }

        if (responseContent?.providers?.length && responseContent.providers.length > 0) {
          state = await runtime.composeState(message, responseContent.providers || []);
        }

        if (responseContent) {
          if (mode === 'simple') {
            // Log provider usage for simple responses
            if (responseContent.providers && responseContent.providers.length > 0) {
              runtime.logger.debug(
                { src: 'service:message', providers: responseContent.providers },
                'Simple response used providers'
              );
            }
            if (callback) {
              await callback(responseContent);
            }
          } else if (mode === 'actions') {
            await runtime.processActions(message, responseMessages, state, async (content) => {
              runtime.logger.debug({ src: 'service:message', content }, 'Action callback');
              responseContent!.actionCallbacks = content;
              if (callback) {
                return callback(content);
              }
              return [];
            });
          }
        }
      } else {
        // Agent decided not to respond
        runtime.logger.debug({ src: 'service:message' }, 'Agent decided not to respond');

        // Check if we still have the latest response ID
        const currentResponseId = agentResponses.get(message.roomId);
        const keepResp = parseBooleanFromText(String(runtime.getSetting('BOOTSTRAP_KEEP_RESP') || ''));

        if (currentResponseId !== responseId && !keepResp) {
          runtime.logger.info(
            { src: 'service:message', agentId: runtime.agentId, roomId: message.roomId },
            'Ignore response discarded - newer message being processed'
          );
          await this.emitRunEnded(runtime, runId, message, startTime, 'replaced');
          return {
            didRespond: false,
            responseContent: null,
            responseMessages: [],
            state,
            mode: 'none',
          };
        }

        if (!message.id) {
          runtime.logger.error(
            { src: 'service:message', agentId: runtime.agentId },
            'Message ID is missing, cannot create ignore response'
          );
          await this.emitRunEnded(runtime, runId, message, startTime, 'noMessageId');
          return {
            didRespond: false,
            responseContent: null,
            responseMessages: [],
            state,
            mode: 'none',
          };
        }

        // Construct a minimal content object indicating ignore
        const ignoreContent: Content = {
          thought: 'Agent decided not to respond to this message.',
          actions: ['IGNORE'],
          simple: true,
          inReplyTo: createUniqueUuid(runtime, message.id),
        };

        // Call the callback with the ignore content
        if (callback) {
          await callback(ignoreContent);
        }

        // Save this ignore action/thought to memory
        const ignoreMemory: Memory = {
          id: asUUID(v4()),
          entityId: runtime.agentId,
          agentId: runtime.agentId,
          content: ignoreContent,
          roomId: message.roomId,
          createdAt: Date.now(),
        };
        await runtime.createMemory(ignoreMemory, 'messages');
        runtime.logger.debug(
          { src: 'service:message', memoryId: ignoreMemory.id },
          'Saved ignore response to memory'
        );
      }

      // Clean up the response ID
      agentResponses.delete(message.roomId);
      if (agentResponses.size === 0) {
        latestResponseIds.delete(runtime.agentId);
      }

      // Run evaluators
      await runtime.evaluate(
        message,
        state,
        shouldRespondToMessage,
        async (content) => {
          runtime.logger.debug({ src: 'service:message', content }, 'Evaluate callback');
          if (responseContent) {
            responseContent.evalCallbacks = content;
          }
          if (callback) {
            return callback(content);
          }
          return [];
        },
        responseMessages
      );

      // Collect metadata for logging
      let entityName = 'noname';
      if (message.metadata && 'entityName' in message.metadata && typeof message.metadata.entityName === 'string') {
        entityName = message.metadata.entityName;
      }

      const isDM = message.content?.channelType === ChannelType.DM;
      let roomName = entityName;

      if (!isDM) {
        const roomDatas = await runtime.getRoomsByIds([message.roomId]);
        if (roomDatas?.length) {
          const roomData = roomDatas[0];
          if (roomData.name) {
            roomName = roomData.name;
          }
          if (roomData.worldId) {
            const worldData = await runtime.getWorld(roomData.worldId);
            if (worldData) {
              roomName = worldData.name + '-' + roomName;
            }
          }
        }
      }

      const date = new Date();
      const providersData = state.data?.providers;
      interface ActionsProviderData {
        ACTIONS?: {
          data?: {
            actionsData?: Array<{ name: string }>;
          };
        };
      }
      const actionsProvider =
        typeof providersData === 'object' && providersData !== null && 'ACTIONS' in providersData
          ? (providersData as ActionsProviderData).ACTIONS
          : undefined;
      const actionsData = actionsProvider?.data?.actionsData;
      const availableActions = Array.isArray(actionsData)
        ? actionsData.map((a: { name: string }) => a.name)
        : [-1];

      const logData = {
        at: date.toString(),
        timestamp: parseInt('' + date.getTime() / 1000),
        messageId: message.id,
        userEntityId: message.entityId,
        input: message.content.text,
        thought: responseContent?.thought,
        simple: responseContent?.simple,
        availableActions,
        actions: responseContent?.actions,
        providers: responseContent?.providers,
        irt: responseContent?.inReplyTo,
        output: responseContent?.text,
        entityName,
        source: message.content.source,
        channelType: message.content.channelType,
        roomName,
      };

      // Emit run ended event
      await runtime.emitEvent(EventType.RUN_ENDED, {
        runtime,
        source: 'messageHandler',
        runId,
        messageId: message.id,
        roomId: message.roomId,
        entityId: message.entityId,
        startTime,
        status: 'completed',
        endTime: Date.now(),
        duration: Date.now() - startTime,
      } as RunEventPayload);

      return {
        didRespond: shouldRespondToMessage,
        responseContent,
        responseMessages,
        state,
        mode,
      };
<<<<<<< HEAD
    } catch (error: any) {
      runtime.logger.error(
        { src: 'service:message', agentId: runtime.agentId, error },
        'Error processing message'
      );
=======
    } catch (error: unknown) {
      const errorMessage = error instanceof Error ? error.message : String(error);
      runtime.logger.error({ src: 'service:message', agentId: runtime.agentId, error }, 'Error processing message');
>>>>>>> 8ecd2264
      // Emit run ended event with error
      await runtime.emitEvent(EventType.RUN_ENDED, {
        runtime,
        source: 'messageHandler',
        runId,
        messageId: message.id,
        roomId: message.roomId,
        entityId: message.entityId,
        startTime,
        status: 'completed',
        endTime: Date.now(),
        duration: Date.now() - startTime,
        error: errorMessage,
      } as RunEventPayload);
      throw error;
    }
  }

  /**
   * Determines whether the agent should respond to a message.
   * Uses simple rules for obvious cases (DM, mentions) and defers to LLM for ambiguous cases.
   */
  shouldRespond(
    runtime: IAgentRuntime,
    message: Memory,
    room?: Room,
    mentionContext?: MentionContext
  ): ResponseDecision {
    if (!room) {
      return { shouldRespond: false, skipEvaluation: true, reason: 'no room context' };
    }

    function normalizeEnvList(value: unknown): string[] {
      if (!value || typeof value !== 'string') return [];
      const cleaned = value.trim().replace(/^\[|\]$/g, '');
      return cleaned
        .split(',')
        .map((v) => v.trim())
        .filter(Boolean);
    }

    // Channel types that always trigger a response (private channels)
    const alwaysRespondChannels = [
      ChannelType.DM,
      ChannelType.VOICE_DM,
      ChannelType.SELF,
      ChannelType.API,
    ];

    // Sources that always trigger a response
    const alwaysRespondSources = ['client_chat'];

    // Support runtime-configurable overrides via env settings
    const customChannels = normalizeEnvList(
      runtime.getSetting('ALWAYS_RESPOND_CHANNELS') ||
      runtime.getSetting('SHOULD_RESPOND_BYPASS_TYPES')
    );
    const customSources = normalizeEnvList(
      runtime.getSetting('ALWAYS_RESPOND_SOURCES') ||
      runtime.getSetting('SHOULD_RESPOND_BYPASS_SOURCES')
    );

    const respondChannels = new Set(
      [...alwaysRespondChannels.map((t) => t.toString()), ...customChannels].map((s: string) =>
        s.trim().toLowerCase()
      )
    );

    const respondSources = [...alwaysRespondSources, ...customSources].map((s: string) =>
      s.trim().toLowerCase()
    );

    const roomType = room.type?.toString().toLowerCase();
    const sourceStr = message.content.source?.toLowerCase() || '';

    // 1. DM/VOICE_DM/API channels: always respond (private channels)
    if (respondChannels.has(roomType)) {
      return { shouldRespond: true, skipEvaluation: true, reason: `private channel: ${roomType}` };
    }

    // 2. Specific sources (e.g., client_chat): always respond
    if (respondSources.some((pattern) => sourceStr.includes(pattern))) {
      return {
        shouldRespond: true,
        skipEvaluation: true,
        reason: `whitelisted source: ${sourceStr}`,
      };
    }

    // 3. Platform mentions and replies: always respond
    const hasPlatformMention = !!(mentionContext?.isMention || mentionContext?.isReply);
    if (hasPlatformMention) {
      const mentionType = mentionContext?.isMention ? 'mention' : 'reply';
      return { shouldRespond: true, skipEvaluation: true, reason: `platform ${mentionType}` };
    }

    // 4. All other cases: let the LLM decide
    return { shouldRespond: false, skipEvaluation: false, reason: 'needs LLM evaluation' };
  }

  /**
   * Processes attachments by generating descriptions for supported media types.
   */
  async processAttachments(runtime: IAgentRuntime, attachments: Media[]): Promise<Media[]> {
    if (!attachments || attachments.length === 0) {
      return [];
    }
    runtime.logger.debug(
      { src: 'service:message', count: attachments.length },
      'Processing attachments'
    );

    const processedAttachments: Media[] = [];

    for (const attachment of attachments) {
      const processedAttachment: Media = { ...attachment };

      const isRemote = /^(http|https):\/\//.test(attachment.url);
      const url = isRemote ? attachment.url : getLocalServerUrl(attachment.url);

<<<<<<< HEAD
        // Only process images that don't already have descriptions
        if (attachment.contentType === ContentType.IMAGE && !attachment.description) {
          runtime.logger.debug(
            { src: 'service:message', imageUrl: attachment.url },
            'Generating image description'
          );
=======
      // Only process images that don't already have descriptions
      if (attachment.contentType === ContentType.IMAGE && !attachment.description) {
        runtime.logger.debug({ src: 'service:message', imageUrl: attachment.url }, 'Generating image description');
>>>>>>> 8ecd2264

        let imageUrl = url;

        if (!isRemote) {
          // Convert local/internal media to base64
          const res = await fetch(url);
          if (!res.ok) throw new Error(`Failed to fetch image: ${res.statusText}`);

          const arrayBuffer = await res.arrayBuffer();
          const buffer = Buffer.from(arrayBuffer);
          const contentType = res.headers.get('content-type') || 'application/octet-stream';
          imageUrl = `data:${contentType};base64,${buffer.toString('base64')}`;
        }

        const response = await runtime.useModel(ModelType.IMAGE_DESCRIPTION, {
          prompt: imageDescriptionTemplate,
          imageUrl,
        });

<<<<<<< HEAD
            if (typeof response === 'string') {
              const parsedXml = parseKeyValueXml(response);

              if (parsedXml && (parsedXml.description || parsedXml.text)) {
                processedAttachment.description = parsedXml.description || '';
                processedAttachment.title = parsedXml.title || 'Image';
                processedAttachment.text = parsedXml.text || parsedXml.description || '';

                runtime.logger.debug(
                  {
                    src: 'service:message',
                    descriptionPreview: processedAttachment.description?.substring(0, 100),
                  },
                  'Generated image description'
                );
              } else {
                // Fallback: Try simple regex parsing
                const responseStr = response as string;
                const titleMatch = responseStr.match(/<title>([^<]+)<\/title>/);
                const descMatch = responseStr.match(/<description>([^<]+)<\/description>/);
                const textMatch = responseStr.match(/<text>([^<]+)<\/text>/);

                if (titleMatch || descMatch || textMatch) {
                  processedAttachment.title = titleMatch?.[1] || 'Image';
                  processedAttachment.description = descMatch?.[1] || '';
                  processedAttachment.text = textMatch?.[1] || descMatch?.[1] || '';

                  runtime.logger.debug(
                    {
                      src: 'service:message',
                      descriptionPreview: processedAttachment.description?.substring(0, 100),
                    },
                    'Used fallback XML parsing for description'
                  );
                } else {
                  runtime.logger.warn(
                    { src: 'service:message' },
                    'Failed to parse XML response for image description'
                  );
                }
              }
            } else if (response && typeof response === 'object' && 'description' in response) {
              // Handle object responses for backwards compatibility
              processedAttachment.description = response.description;
              processedAttachment.title = response.title || 'Image';
              processedAttachment.text = response.description;

              runtime.logger.debug(
                {
                  src: 'service:message',
                  descriptionPreview: processedAttachment.description?.substring(0, 100),
                },
                'Generated image description'
=======
        if (typeof response === 'string') {
          const parsedXml = parseKeyValueXml(response);

          if (parsedXml && (parsedXml.description || parsedXml.text)) {
            processedAttachment.description = (typeof parsedXml.description === 'string' ? parsedXml.description : '') || '';
            processedAttachment.title = (typeof parsedXml.title === 'string' ? parsedXml.title : 'Image') || 'Image';
            processedAttachment.text = (typeof parsedXml.text === 'string' ? parsedXml.text : '') || (typeof parsedXml.description === 'string' ? parsedXml.description : '') || '';

            runtime.logger.debug(
              { src: 'service:message', descriptionPreview: processedAttachment.description?.substring(0, 100) },
              'Generated image description'
            );
          } else {
            // Fallback: Try simple regex parsing
            const responseStr = response as string;
            const titleMatch = responseStr.match(/<title>([^<]+)<\/title>/);
            const descMatch = responseStr.match(/<description>([^<]+)<\/description>/);
            const textMatch = responseStr.match(/<text>([^<]+)<\/text>/);

            if (titleMatch || descMatch || textMatch) {
              processedAttachment.title = titleMatch?.[1] || 'Image';
              processedAttachment.description = descMatch?.[1] || '';
              processedAttachment.text = textMatch?.[1] || descMatch?.[1] || '';

              runtime.logger.debug(
                { src: 'service:message', descriptionPreview: processedAttachment.description?.substring(0, 100) },
                'Used fallback XML parsing for description'
>>>>>>> 8ecd2264
              );
            } else {
              runtime.logger.warn(
                { src: 'service:message' },
                'Failed to parse XML response for image description'
              );
            }
<<<<<<< HEAD
          } catch (error) {
            runtime.logger.error(
              { src: 'service:message', error },
              'Error generating image description'
            );
=======
>>>>>>> 8ecd2264
          }
        } else if (response && typeof response === 'object' && 'description' in response) {
          // Handle object responses for backwards compatibility
          processedAttachment.description = response.description;
          processedAttachment.title = response.title || 'Image';
          processedAttachment.text = response.description;

          runtime.logger.debug(
            { src: 'service:message', descriptionPreview: processedAttachment.description?.substring(0, 100) },
            'Generated image description'
          );
        } else {
          runtime.logger.warn(
            { src: 'service:message' },
            'Unexpected response format for image description'
          );
        }
      } else if (attachment.contentType === ContentType.DOCUMENT && !attachment.text) {
        const res = await fetch(url);
        if (!res.ok) throw new Error(`Failed to fetch document: ${res.statusText}`);

        const contentType = res.headers.get('content-type') || '';
        const isPlainText = contentType.startsWith('text/plain');

        if (isPlainText) {
          runtime.logger.debug(
            { src: 'service:message', documentUrl: attachment.url },
            'Processing plain text document'
          );

          const textContent = await res.text();
          processedAttachment.text = textContent;
          processedAttachment.title = processedAttachment.title || 'Text File';

          runtime.logger.debug(
            { src: 'service:message', textPreview: processedAttachment.text?.substring(0, 100) },
            'Extracted text content'
          );
        } else {
          runtime.logger.warn(
            { src: 'service:message', contentType },
            'Skipping non-plain-text document'
          );
        }
      }

      processedAttachments.push(processedAttachment);
    }

    return processedAttachments;
  }

  /**
   * Single-shot strategy: one LLM call to generate response
   */
  private async runSingleShotCore(
    runtime: IAgentRuntime,
    message: Memory,
    state: State,
    opts: Required<MessageProcessingOptions>
  ): Promise<StrategyResult> {
    state = await runtime.composeState(message, ['ACTIONS']);

    if (!state.values?.actionNames) {
      runtime.logger.warn({ src: 'service:message' }, 'actionNames data missing from state');
    }

    const prompt = composePromptFromState({
      state,
      template: runtime.character.templates?.messageHandlerTemplate || messageHandlerTemplate,
    });

    let responseContent: Content | null = null;

    // Retry if missing required fields
    let retries = 0;

    while (retries < opts.maxRetries && (!responseContent?.thought || !responseContent?.actions)) {
      const response = await runtime.useModel(ModelType.TEXT_LARGE, { prompt });

      runtime.logger.debug({ src: 'service:message', response }, 'Raw LLM response');

      const parsedXml = parseKeyValueXml(response);
      runtime.logger.debug({ src: 'service:message', parsedXml }, 'Parsed XML content');

      if (parsedXml) {
        const thought = typeof parsedXml.thought === 'string' ? parsedXml.thought : '';
        const actions = Array.isArray(parsedXml.actions)
          ? parsedXml.actions.filter((a): a is string => typeof a === 'string')
          : (typeof parsedXml.actions === 'string' ? [parsedXml.actions] : ['IGNORE']);
        const providers = Array.isArray(parsedXml.providers)
          ? parsedXml.providers.filter((p): p is string => typeof p === 'string')
          : [];
        const text = typeof parsedXml.text === 'string' ? parsedXml.text : '';
        const simple = typeof parsedXml.simple === 'boolean' ? parsedXml.simple : false;

        responseContent = {
          ...parsedXml,
          thought,
          actions,
          providers,
          text,
          simple,
        };
      } else {
        responseContent = null;
      }

      retries++;
      if (!responseContent?.thought || !responseContent?.actions) {
        runtime.logger.warn(
          { src: 'service:message', retries, maxRetries: opts.maxRetries },
          'Missing required fields (thought or actions), retrying'
        );
      }
    }

    if (!responseContent) {
      return { responseContent: null, responseMessages: [], state, mode: 'none' };
    }

    // LLM IGNORE/REPLY ambiguity handling
    if (responseContent.actions && responseContent.actions.length > 1) {
      const isIgnore = (a: unknown) => typeof a === 'string' && a.toUpperCase() === 'IGNORE';
      const hasIgnore = responseContent.actions.some(isIgnore);

      if (hasIgnore) {
        if (!responseContent.text || responseContent.text.trim() === '') {
          responseContent.actions = ['IGNORE'];
        } else {
          const filtered = responseContent.actions.filter((a) => !isIgnore(a));
          responseContent.actions = filtered.length ? filtered : ['REPLY'];
        }
      }
    }

    // Automatically determine if response is simple
    const isSimple =
      responseContent.actions?.length === 1 &&
      typeof responseContent.actions[0] === 'string' &&
      responseContent.actions[0].toUpperCase() === 'REPLY' &&
      (!responseContent.providers || responseContent.providers.length === 0);

    responseContent.simple = isSimple;

    const responseMessages: Memory[] = [
      {
        id: asUUID(v4()),
        entityId: runtime.agentId,
        agentId: runtime.agentId,
        content: responseContent,
        roomId: message.roomId,
        createdAt: Date.now(),
      },
    ];

    return {
      responseContent,
      responseMessages,
      state,
      mode: isSimple && responseContent.text ? 'simple' : 'actions',
    };
  }

  /**
   * Multi-step strategy: iterative action execution with final summary
   */
  private async runMultiStepCore(
    runtime: IAgentRuntime,
    message: Memory,
    state: State,
    callback: HandlerCallback | undefined,
    opts: Required<MessageProcessingOptions>
  ): Promise<StrategyResult> {
    const traceActionResult: MultiStepActionResult[] = [];
    let accumulatedState: MultiStepState = state as MultiStepState;
    let iterationCount = 0;

    while (iterationCount < opts.maxMultiStepIterations) {
      iterationCount++;
      runtime.logger.debug(
        {
          src: 'service:message',
          iteration: iterationCount,
          maxIterations: opts.maxMultiStepIterations,
        },
        'Starting multi-step iteration'
      );

      accumulatedState = (await runtime.composeState(message, [
        'RECENT_MESSAGES',
        'ACTION_STATE',
      ])) as MultiStepState;
      accumulatedState.data.actionResults = traceActionResult;

      const prompt = composePromptFromState({
        state: accumulatedState,
        template:
          runtime.character.templates?.multiStepDecisionTemplate || multiStepDecisionTemplate,
      });

      const stepResultRaw = await runtime.useModel(ModelType.TEXT_LARGE, { prompt });
      const parsedStep = parseKeyValueXml(stepResultRaw);

      if (!parsedStep) {
        runtime.logger.warn(
          { src: 'service:message', iteration: iterationCount },
          'Failed to parse multi-step result'
        );
        traceActionResult.push({
          data: { actionName: 'parse_error' },
          success: false,
          error: 'Failed to parse step result',
        });
        break;
      }

      const thought = typeof parsedStep.thought === 'string' ? parsedStep.thought : undefined;
      const providers = Array.isArray(parsedStep.providers) ? parsedStep.providers : [];
      const action = typeof parsedStep.action === 'string' ? parsedStep.action : undefined;
      const isFinish = parsedStep.isFinish;

      // Check for completion condition
      if (isFinish === 'true' || isFinish === true) {
        runtime.logger.info(
          { src: 'service:message', agentId: runtime.agentId, iteration: iterationCount },
          'Multi-step task completed'
        );
        if (callback) {
          await callback({
            text: '',
            thought: typeof thought === 'string' ? thought : '',
          });
        }
        break;
      }

      // Validate that we have something to do
      const providersArray = Array.isArray(providers) ? providers : [];
      if ((!providersArray || providersArray.length === 0) && !action) {
        runtime.logger.warn(
          { src: 'service:message', iteration: iterationCount },
          'No providers or action specified, forcing completion'
        );
        break;
      }

<<<<<<< HEAD
      try {
        for (const providerName of providers) {
          const provider = runtime.providers.find((p: any) => p.name === providerName);
          if (!provider) {
            runtime.logger.warn({ src: 'service:message', providerName }, 'Provider not found');
            traceActionResult.push({
              data: { actionName: providerName },
              success: false,
              error: `Provider not found: ${providerName}`,
            });
            continue;
          }

          const providerResult = await provider.get(runtime, message, state);
          if (!providerResult) {
            runtime.logger.warn(
              { src: 'service:message', providerName },
              'Provider returned no result'
            );
            traceActionResult.push({
              data: { actionName: providerName },
              success: false,
              error: `Provider returned no result`,
            });
            continue;
          }

          const success = !!providerResult.text;

=======
      for (const providerName of providersArray) {
        if (typeof providerName !== 'string') continue;
        const provider = runtime.providers.find((p) => p.name === providerName);
        if (!provider) {
          runtime.logger.warn({ src: 'service:message', providerName }, 'Provider not found');
>>>>>>> 8ecd2264
          traceActionResult.push({
            data: { actionName: providerName },
            success: false,
            error: `Provider not found: ${providerName}`,
          });
          continue;
        }

        const providerResult = await provider.get(runtime, message, state);
        if (!providerResult) {
          runtime.logger.warn({ src: 'service:message', providerName }, 'Provider returned no result');
          traceActionResult.push({
            data: { actionName: providerName },
            success: false,
            error: `Provider returned no result`,
          });
          continue;
        }

        const success = !!providerResult.text;

        traceActionResult.push({
          data: { actionName: providerName },
          success,
          text: success ? providerResult.text : undefined,
          error: success ? undefined : 'Provider returned no result',
        });

        if (callback) {
          await callback({
            text: `🔎 Provider executed: ${providerName}`,
            actions: [providerName],
            thought: typeof thought === 'string' ? thought : '',
          });
        }
<<<<<<< HEAD
      } catch (err) {
        runtime.logger.error(
          { src: 'service:message', agentId: runtime.agentId, error: err },
          'Error executing multi-step action'
        );
=======
      }

      if (action) {
        const actionContent = {
          text: `🔎 Executing action: ${action}`,
          actions: [action],
          thought: thought || '',
        };

        await runtime.processActions(
          message,
          [
            {
              id: v4() as UUID,
              entityId: runtime.agentId,
              roomId: message.roomId,
              createdAt: Date.now(),
              content: actionContent,
            },
          ],
          state,
          async () => {
            return [];
          }
        );

        // Get cached action results from runtime
        const cachedState = runtime.stateCache?.get(`${message.id}_action_results`);
        const actionResults = Array.isArray(cachedState?.values?.actionResults) ? cachedState.values.actionResults : [];
        const result = actionResults.length > 0 && typeof actionResults[0] === 'object' && actionResults[0] !== null ? actionResults[0] : null;
        const success = result && 'success' in result && typeof result.success === 'boolean' ? result.success : false;

>>>>>>> 8ecd2264
        traceActionResult.push({
          data: { actionName: typeof action === 'string' ? action : 'unknown' },
          success,
          text: result && 'text' in result && typeof result.text === 'string' ? result.text : undefined,
          values: result && 'values' in result && typeof result.values === 'object' && result.values !== null ? result.values : undefined,
          error: success ? undefined : (result && 'text' in result && typeof result.text === 'string' ? result.text : undefined),
        });
      }
    }

    if (iterationCount >= opts.maxMultiStepIterations) {
      runtime.logger.warn(
        { src: 'service:message', maxIterations: opts.maxMultiStepIterations },
        'Reached maximum iterations, forcing completion'
      );
    }

    accumulatedState = (await runtime.composeState(message, [
      'RECENT_MESSAGES',
      'ACTION_STATE',
    ])) as MultiStepState;
    const summaryPrompt = composePromptFromState({
      state: accumulatedState,
      template: runtime.character.templates?.multiStepSummaryTemplate || multiStepSummaryTemplate,
    });

    const finalOutput = await runtime.useModel(ModelType.TEXT_LARGE, { prompt: summaryPrompt });
    const summary = parseKeyValueXml(finalOutput);

    let responseContent: Content | null = null;
    const summaryText = summary?.text;
    if (typeof summaryText === 'string' && summaryText) {
      responseContent = {
        actions: ['MULTI_STEP_SUMMARY'],
        text: summaryText,
        thought: (typeof summary.thought === 'string' ? summary.thought : 'Final user-facing message after task completion.') || 'Final user-facing message after task completion.',
        simple: true,
      };
    }

    const responseMessages: Memory[] = responseContent
      ? [
        {
          id: asUUID(v4()),
          entityId: runtime.agentId,
          agentId: runtime.agentId,
          content: responseContent,
          roomId: message.roomId,
          createdAt: Date.now(),
        },
      ]
      : [];

    return {
      responseContent,
      responseMessages,
      state: accumulatedState,
      mode: responseContent ? 'simple' : 'none',
    };
  }

  /**
   * Helper to emit run ended events
   */
  private async emitRunEnded(
    runtime: IAgentRuntime,
    runId: UUID,
    message: Memory,
    startTime: number,
    status: string
  ): Promise<void> {
    await runtime.emitEvent(EventType.RUN_ENDED, {
      runtime,
      source: 'messageHandler',
      runId,
      messageId: message.id,
      roomId: message.roomId,
      entityId: message.entityId,
      startTime,
      status: status as 'completed' | 'timeout',
      endTime: Date.now(),
      duration: Date.now() - startTime,
    } as RunEventPayload);
  }

  /**
   * Deletes a message from the agent's memory.
   * This method handles the actual deletion logic that was previously in event handlers.
   *
   * @param runtime - The agent runtime instance
   * @param message - The message memory to delete
   * @returns Promise resolving when deletion is complete
   */
  async deleteMessage(runtime: IAgentRuntime, message: Memory): Promise<void> {
    try {
      if (!message.id) {
        runtime.logger.error(
          { src: 'service:message', agentId: runtime.agentId },
          'Cannot delete memory: message ID is missing'
        );
        return;
      }

      runtime.logger.info(
        {
          src: 'service:message',
          agentId: runtime.agentId,
          messageId: message.id,
          roomId: message.roomId,
        },
        'Deleting memory'
      );
      await runtime.deleteMemory(message.id);
      runtime.logger.debug(
        { src: 'service:message', messageId: message.id },
        'Successfully deleted memory'
      );
    } catch (error: unknown) {
      runtime.logger.error(
        { src: 'service:message', agentId: runtime.agentId, error },
        'Error in deleteMessage'
      );
      throw error;
    }
  }

  /**
   * Clears all messages from a channel/room.
   * This method handles bulk deletion of all message memories in a room.
   *
   * @param runtime - The agent runtime instance
   * @param roomId - The room ID to clear messages from
   * @param channelId - The original channel ID (for logging)
   * @returns Promise resolving when channel is cleared
   */
  async clearChannel(runtime: IAgentRuntime, roomId: UUID, channelId: string): Promise<void> {
    try {
      runtime.logger.info(
        { src: 'service:message', agentId: runtime.agentId, channelId, roomId },
        'Clearing message memories from channel'
      );

      // Get all message memories for this room
      const memories = await runtime.getMemoriesByRoomIds({
        tableName: 'messages',
        roomIds: [roomId],
      });

      runtime.logger.debug(
        { src: 'service:message', channelId, count: memories.length },
        'Found message memories to delete'
      );

      // Delete each message memory
      let deletedCount = 0;
      for (const memory of memories) {
        if (memory.id) {
          try {
            await runtime.deleteMemory(memory.id);
            deletedCount++;
          } catch (error) {
            runtime.logger.warn(
              { src: 'service:message', error, memoryId: memory.id },
              'Failed to delete message memory'
            );
          }
        }
      }

      runtime.logger.info(
        {
          src: 'service:message',
          agentId: runtime.agentId,
          channelId,
          deletedCount,
          totalCount: memories.length,
        },
        'Cleared message memories from channel'
      );
    } catch (error: unknown) {
      runtime.logger.error(
        { src: 'service:message', agentId: runtime.agentId, error },
        'Error in clearChannel'
      );
      throw error;
    }
  }
}<|MERGE_RESOLUTION|>--- conflicted
+++ resolved
@@ -34,6 +34,14 @@
 } from '../index';
 
 /**
+ * Image description response from the model
+ */
+interface ImageDescriptionResponse {
+  description: string;
+  title?: string;
+}
+
+/**
  * Multi-step workflow execution result
  */
 interface MultiStepActionResult {
@@ -191,14 +199,6 @@
       return result;
     } finally {
       clearTimeout(timeoutId);
-<<<<<<< HEAD
-      runtime.logger.error(
-        { src: 'service:message', agentId: runtime.agentId, error },
-        'Error in handleMessage'
-      );
-      throw error;
-=======
->>>>>>> 8ecd2264
     }
   }
 
@@ -617,17 +617,12 @@
         state,
         mode,
       };
-<<<<<<< HEAD
-    } catch (error: any) {
+    } catch (error: unknown) {
+      const errorMessage = error instanceof Error ? error.message : String(error);
       runtime.logger.error(
         { src: 'service:message', agentId: runtime.agentId, error },
         'Error processing message'
       );
-=======
-    } catch (error: unknown) {
-      const errorMessage = error instanceof Error ? error.message : String(error);
-      runtime.logger.error({ src: 'service:message', agentId: runtime.agentId, error }, 'Error processing message');
->>>>>>> 8ecd2264
       // Emit run ended event with error
       await runtime.emitEvent(EventType.RUN_ENDED, {
         runtime,
@@ -748,18 +743,12 @@
       const isRemote = /^(http|https):\/\//.test(attachment.url);
       const url = isRemote ? attachment.url : getLocalServerUrl(attachment.url);
 
-<<<<<<< HEAD
-        // Only process images that don't already have descriptions
-        if (attachment.contentType === ContentType.IMAGE && !attachment.description) {
-          runtime.logger.debug(
-            { src: 'service:message', imageUrl: attachment.url },
-            'Generating image description'
-          );
-=======
       // Only process images that don't already have descriptions
       if (attachment.contentType === ContentType.IMAGE && !attachment.description) {
-        runtime.logger.debug({ src: 'service:message', imageUrl: attachment.url }, 'Generating image description');
->>>>>>> 8ecd2264
+        runtime.logger.debug(
+          { src: 'service:message', imageUrl: attachment.url },
+          'Generating image description'
+        );
 
         let imageUrl = url;
 
@@ -779,61 +768,6 @@
           imageUrl,
         });
 
-<<<<<<< HEAD
-            if (typeof response === 'string') {
-              const parsedXml = parseKeyValueXml(response);
-
-              if (parsedXml && (parsedXml.description || parsedXml.text)) {
-                processedAttachment.description = parsedXml.description || '';
-                processedAttachment.title = parsedXml.title || 'Image';
-                processedAttachment.text = parsedXml.text || parsedXml.description || '';
-
-                runtime.logger.debug(
-                  {
-                    src: 'service:message',
-                    descriptionPreview: processedAttachment.description?.substring(0, 100),
-                  },
-                  'Generated image description'
-                );
-              } else {
-                // Fallback: Try simple regex parsing
-                const responseStr = response as string;
-                const titleMatch = responseStr.match(/<title>([^<]+)<\/title>/);
-                const descMatch = responseStr.match(/<description>([^<]+)<\/description>/);
-                const textMatch = responseStr.match(/<text>([^<]+)<\/text>/);
-
-                if (titleMatch || descMatch || textMatch) {
-                  processedAttachment.title = titleMatch?.[1] || 'Image';
-                  processedAttachment.description = descMatch?.[1] || '';
-                  processedAttachment.text = textMatch?.[1] || descMatch?.[1] || '';
-
-                  runtime.logger.debug(
-                    {
-                      src: 'service:message',
-                      descriptionPreview: processedAttachment.description?.substring(0, 100),
-                    },
-                    'Used fallback XML parsing for description'
-                  );
-                } else {
-                  runtime.logger.warn(
-                    { src: 'service:message' },
-                    'Failed to parse XML response for image description'
-                  );
-                }
-              }
-            } else if (response && typeof response === 'object' && 'description' in response) {
-              // Handle object responses for backwards compatibility
-              processedAttachment.description = response.description;
-              processedAttachment.title = response.title || 'Image';
-              processedAttachment.text = response.description;
-
-              runtime.logger.debug(
-                {
-                  src: 'service:message',
-                  descriptionPreview: processedAttachment.description?.substring(0, 100),
-                },
-                'Generated image description'
-=======
         if (typeof response === 'string') {
           const parsedXml = parseKeyValueXml(response);
 
@@ -861,7 +795,6 @@
               runtime.logger.debug(
                 { src: 'service:message', descriptionPreview: processedAttachment.description?.substring(0, 100) },
                 'Used fallback XML parsing for description'
->>>>>>> 8ecd2264
               );
             } else {
               runtime.logger.warn(
@@ -869,20 +802,13 @@
                 'Failed to parse XML response for image description'
               );
             }
-<<<<<<< HEAD
-          } catch (error) {
-            runtime.logger.error(
-              { src: 'service:message', error },
-              'Error generating image description'
-            );
-=======
->>>>>>> 8ecd2264
           }
         } else if (response && typeof response === 'object' && 'description' in response) {
           // Handle object responses for backwards compatibility
-          processedAttachment.description = response.description;
-          processedAttachment.title = response.title || 'Image';
-          processedAttachment.text = response.description;
+          const objResponse = response as ImageDescriptionResponse;
+          processedAttachment.description = objResponse.description;
+          processedAttachment.title = objResponse.title || 'Image';
+          processedAttachment.text = objResponse.description;
 
           runtime.logger.debug(
             { src: 'service:message', descriptionPreview: processedAttachment.description?.substring(0, 100) },
@@ -1124,43 +1050,11 @@
         break;
       }
 
-<<<<<<< HEAD
-      try {
-        for (const providerName of providers) {
-          const provider = runtime.providers.find((p: any) => p.name === providerName);
-          if (!provider) {
-            runtime.logger.warn({ src: 'service:message', providerName }, 'Provider not found');
-            traceActionResult.push({
-              data: { actionName: providerName },
-              success: false,
-              error: `Provider not found: ${providerName}`,
-            });
-            continue;
-          }
-
-          const providerResult = await provider.get(runtime, message, state);
-          if (!providerResult) {
-            runtime.logger.warn(
-              { src: 'service:message', providerName },
-              'Provider returned no result'
-            );
-            traceActionResult.push({
-              data: { actionName: providerName },
-              success: false,
-              error: `Provider returned no result`,
-            });
-            continue;
-          }
-
-          const success = !!providerResult.text;
-
-=======
       for (const providerName of providersArray) {
         if (typeof providerName !== 'string') continue;
         const provider = runtime.providers.find((p) => p.name === providerName);
         if (!provider) {
           runtime.logger.warn({ src: 'service:message', providerName }, 'Provider not found');
->>>>>>> 8ecd2264
           traceActionResult.push({
             data: { actionName: providerName },
             success: false,
@@ -1196,13 +1090,6 @@
             thought: typeof thought === 'string' ? thought : '',
           });
         }
-<<<<<<< HEAD
-      } catch (err) {
-        runtime.logger.error(
-          { src: 'service:message', agentId: runtime.agentId, error: err },
-          'Error executing multi-step action'
-        );
-=======
       }
 
       if (action) {
@@ -1235,7 +1122,6 @@
         const result = actionResults.length > 0 && typeof actionResults[0] === 'object' && actionResults[0] !== null ? actionResults[0] : null;
         const success = result && 'success' in result && typeof result.success === 'boolean' ? result.success : false;
 
->>>>>>> 8ecd2264
         traceActionResult.push({
           data: { actionName: typeof action === 'string' ? action : 'unknown' },
           success,
