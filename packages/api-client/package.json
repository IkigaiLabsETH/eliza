{
  "name": "@elizaos/api-client",
<<<<<<< HEAD
  "version": "1.5.7",
=======
  "version": "1.5.8-alpha.27",
>>>>>>> e9da9f56
  "main": "dist/index.js",
  "types": "dist/index.d.ts",
  "module": "dist/index.js",
  "description": "Type-safe API client for ElizaOS server",
  "type": "module",
  "scripts": {
    "build": "bun run build.ts",
    "dev": "bun run build.ts --watch",
    "test": "bun test",
    "test:watch": "bun test --watch",
    "lint": "prettier --write ./src",
    "typecheck": "tsc --noEmit"
  },
  "dependencies": {
    "@elizaos/core": "workspace:*"
  },
  "devDependencies": {
    "@types/bun": "^1.2.21",
    "@types/node": "latest",
    "eslint": "^8.57.0",
    "typescript": "^5.7.2"
  },
  "files": [
    "dist"
  ],
  "publishConfig": {
    "access": "public"
  },
  "gitHead": "255e37c0e4a76da0b776219db5ebb9dadf20e89f"
}<|MERGE_RESOLUTION|>--- conflicted
+++ resolved
@@ -1,10 +1,6 @@
 {
   "name": "@elizaos/api-client",
-<<<<<<< HEAD
-  "version": "1.5.7",
-=======
   "version": "1.5.8-alpha.27",
->>>>>>> e9da9f56
   "main": "dist/index.js",
   "types": "dist/index.d.ts",
   "module": "dist/index.js",
