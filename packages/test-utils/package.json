--- conflicted
+++ resolved
@@ -1,11 +1,7 @@
 {
   "name": "@elizaos/test-utils",
   "description": "Utilities and objects for unit testing",
-<<<<<<< HEAD
-  "version": "1.5.5",
-=======
   "version": "1.5.5-alpha.12",
->>>>>>> afd986f2
   "type": "module",
   "main": "dist/index.js",
   "module": "dist/index.js",
