--- conflicted
+++ resolved
@@ -19,11 +19,8 @@
         "lint:fix": "biome check --apply src/",
         "format": "biome format src/",
         "format:fix": "biome format --write src/"
-<<<<<<< HEAD
-=======
     },
     "publishConfig": {
         "access": "public"
->>>>>>> 2dbf2cc0
     }
 }