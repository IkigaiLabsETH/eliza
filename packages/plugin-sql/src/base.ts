import {
  type Agent,
  type Component,
  DatabaseAdapter,
  type Entity,
  type Memory,
  type MemoryMetadata,
  type Participant,
  type Relationship,
  type Room,
  type Task,
  type UUID,
  type World,
  type Log,
  logger,
} from '@elizaos/core';
import {
  Column,
  and,
  cosineDistance,
  count,
  desc,
  eq,
  gte,
  inArray,
  lte,
  or,
  sql,
  not,
} from 'drizzle-orm';
import { v4 } from 'uuid';
import { DIMENSION_MAP, type EmbeddingDimensionColumn } from './schema/embedding';
import {
  agentTable,
  cacheTable,
  componentTable,
  embeddingTable,
  entityTable,
  logTable,
  memoryTable,
  participantTable,
  relationshipTable,
  roomTable,
  taskTable,
  worldTable,
} from './schema/index';
import type { DrizzleOperations } from './types';

// Define the metadata type inline since we can't import it
/**
 * Represents metadata information about memory.
 * @typedef {Object} MemoryMetadata
 * @property {string} type - The type of memory.
 * @property {string} [source] - The source of the memory.
 * @property {UUID} [sourceId] - The ID of the source.
 * @property {string} [scope] - The scope of the memory.
 * @property {number} [timestamp] - The timestamp of the memory.
 * @property {string[]} [tags] - The tags associated with the memory.
 * @property {UUID} [documentId] - The ID of the document associated with the memory.
 * @property {number} [position] - The position of the memory.
 */

/**
 * Abstract class representing a base Drizzle adapter for working with databases.
 * This adapter provides a comprehensive set of methods for interacting with a database
 * using Drizzle ORM. It implements the DatabaseAdapter interface and handles operations
 * for various entity types including agents, entities, components, memories, rooms,
 * participants, relationships, tasks, and more.
 *
 * The adapter includes built-in retry logic for database operations, embedding dimension
 * management, and transaction support. Concrete implementations must provide the
 * withDatabase method to execute operations against their specific database.
 *
 * @template TDatabase - The type of Drizzle operations supported by the adapter.
 */
export abstract class BaseDrizzleAdapter<
  TDatabase extends DrizzleOperations,
> extends DatabaseAdapter<TDatabase> {
  protected readonly maxRetries: number = 3;
  protected readonly baseDelay: number = 1000;
  protected readonly maxDelay: number = 10000;
  protected readonly jitterMax: number = 1000;
  protected embeddingDimension: EmbeddingDimensionColumn = DIMENSION_MAP[384];

  protected abstract withDatabase<T>(operation: () => Promise<T>): Promise<T>;
  public abstract init(): Promise<void>;
  public abstract close(): Promise<void>;

  protected agentId: UUID;

  /**
   * Constructor for creating a new instance of Agent with the specified agentId.
   *
   * @param {UUID} agentId - The unique identifier for the agent.
   */
  constructor(agentId: UUID) {
    super();
    this.agentId = agentId;
  }

  /**
   * Executes the given operation with retry logic.
   * @template T
   * @param {() => Promise<T>} operation - The operation to be executed.
   * @returns {Promise<T>} A promise that resolves with the result of the operation.
   */
  protected async withRetry<T>(operation: () => Promise<T>): Promise<T> {
    let lastError: Error = new Error('Unknown error');

    for (let attempt = 1; attempt <= this.maxRetries; attempt++) {
      try {
        return await operation();
      } catch (error) {
        lastError = error as Error;

        if (attempt < this.maxRetries) {
          const backoffDelay = Math.min(this.baseDelay * 2 ** (attempt - 1), this.maxDelay);

          const jitter = Math.random() * this.jitterMax;
          const delay = backoffDelay + jitter;

          logger.warn(`Database operation failed (attempt ${attempt}/${this.maxRetries}):`, {
            error: error instanceof Error ? error.message : String(error),
            nextRetryIn: `${(delay / 1000).toFixed(1)}s`,
          });

          await new Promise((resolve) => setTimeout(resolve, delay));
        } else {
          logger.error('Max retry attempts reached:', {
            error: error instanceof Error ? error.message : String(error),
            totalAttempts: attempt,
          });
          throw error instanceof Error ? error : new Error(String(error));
        }
      }
    }

    throw lastError;
  }

  /**
   * Asynchronously ensures that an agent exists by checking if an agent with the same name already exists in the system.
   * If the agent does not exist, it will be created with the provided data.
   *
   * @param {Partial<Agent>} agent - The partial data of the agent to ensure its existence.
   * @returns {Promise<void>} - A promise that resolves when the agent is successfully ensured.
   * @throws {Error} - If the agent name is not provided or if there is an issue creating the agent.
   */
  async ensureAgentExists(agent: Partial<Agent>): Promise<void> {
    if (!agent.name) {
      throw new Error('Agent name is required');
    }

    const agents = await this.getAgents();
    const existingAgent = agents.find(
      (a: Partial<Agent & { status: string }>) => a.name === agent.name
    );

    if (!existingAgent) {
      await this.createAgent(agent);
    }
  }

  /**
   * Asynchronously ensures that the given embedding dimension is valid for the agent.
   *
   * @param {number} dimension - The dimension to ensure for the embedding.
   * @returns {Promise<void>} - Resolves once the embedding dimension is ensured.
   */
  async ensureEmbeddingDimension(dimension: number) {
    const existingMemory = await this.db
      .select({
        embedding: embeddingTable,
      })
      .from(memoryTable)
      .innerJoin(embeddingTable, eq(embeddingTable.memoryId, memoryTable.id))
      .where(eq(memoryTable.agentId, this.agentId))
      .limit(1);

    if (existingMemory.length > 0) {
      const usedDimension = Object.entries(DIMENSION_MAP).find(
        ([_, colName]) => existingMemory[0].embedding[colName] !== null
      );
    }

    this.embeddingDimension = DIMENSION_MAP[dimension];
  }

  /**
   * Asynchronously retrieves an agent by their ID from the database.
   * @param {UUID} agentId - The ID of the agent to retrieve.
   * @returns {Promise<Agent | null>} A promise that resolves to the retrieved agent or null if not found.
   */
  async getAgent(agentId: UUID): Promise<Agent | null> {
    return this.withDatabase(async () => {
      const result = await this.db
        .select()
        .from(agentTable)
        .where(eq(agentTable.id, agentId))
        .limit(1);

      if (result.length === 0) return null;
      return result[0];
    });
  }

  /**
   * Asynchronously retrieves a list of agents from the database.
   *
   * @returns {Promise<Agent[]>} A Promise that resolves to an array of Agent objects.
   */
  async getAgents(): Promise<Agent[]> {
    return this.withDatabase(async () => {
      const result = await this.db.select().from(agentTable);

      return result;
    });
  }

  /**
   * Asynchronously creates a new agent record in the database.
   *
   * @param {Partial<Agent>} agent The agent object to be created.
   * @returns {Promise<boolean>} A promise that resolves to a boolean indicating the success of the operation.
   */
  async createAgent(agent: Partial<Agent>): Promise<boolean> {
    return this.withDatabase(async () => {
      try {
        await this.db.transaction(async (tx) => {
          await tx.insert(agentTable).values({
            ...agent,
          });
        });

        logger.debug('Agent created successfully:', {
          agentId: agent.id,
        });
        return true;
      } catch (error) {
        logger.error('Error creating agent:', {
          error: error instanceof Error ? error.message : String(error),
          agentId: agent.id,
          agent,
        });
        return false;
      }
    });
  }

  /**
   * Updates an agent in the database with the provided agent ID and data.
   * @param {UUID} agentId - The unique identifier of the agent to update.
   * @param {Partial<Agent>} agent - The partial agent object containing the fields to update.
   * @returns {Promise<boolean>} - A boolean indicating if the agent was successfully updated.
   */
  async updateAgent(agentId: UUID, agent: Partial<Agent>): Promise<boolean> {
    return this.withDatabase(async () => {
      try {
        if (!agentId) {
          throw new Error('Agent ID is required for update');
        }

        await this.db.transaction(async (tx) => {
          // Handle settings update if present
          if (agent?.settings) {
            agent.settings = await this.mergeAgentSettings(tx, agentId, agent.settings);
          }

          await tx
            .update(agentTable)
            .set({
              ...agent,
              updatedAt: Date.now(),
            })
            .where(eq(agentTable.id, agentId));
        });

        logger.debug('Agent updated successfully:', {
          agentId,
        });
        return true;
      } catch (error) {
        logger.error('Error updating agent:', {
          error: error instanceof Error ? error.message : String(error),
          agentId,
          agent,
        });
        return false;
      }
    });
  }

  /**
   * Merges updated agent settings with existing settings in the database,
   * with special handling for nested objects like secrets.
   * @param tx - The database transaction
   * @param agentId - The ID of the agent
   * @param updatedSettings - The settings object with updates
   * @returns The merged settings object
   * @private
   */
  private async mergeAgentSettings(
    tx: DrizzleOperations,
    agentId: UUID,
    updatedSettings: any
  ): Promise<any> {
    // First get the current agent data
    const currentAgent = await tx
      .select({ settings: agentTable.settings })
      .from(agentTable)
      .where(eq(agentTable.id, agentId))
      .limit(1);

    if (currentAgent.length === 0 || !currentAgent[0].settings) {
      return updatedSettings;
    }

    const currentSettings = currentAgent[0].settings;

    // Handle secrets with special null-values treatment
    if (updatedSettings.secrets) {
      const currentSecrets = currentSettings.secrets || {};
      const updatedSecrets = updatedSettings.secrets;

      // Create a new secrets object
      const mergedSecrets = { ...currentSecrets };

      // Process the incoming secrets updates
      for (const [key, value] of Object.entries(updatedSecrets)) {
        if (value === null) {
          // If value is null, remove the key
          delete mergedSecrets[key];
        } else {
          // Otherwise, update the value
          mergedSecrets[key] = value;
        }
      }

      // Replace the secrets in updatedSettings with our processed version
      updatedSettings.secrets = mergedSecrets;
    }

    // Deep merge the settings objects
    return {
      ...currentSettings,
      ...updatedSettings,
    };
  }

  /**
   * Asynchronously deletes an agent with the specified UUID and all related entries.
   *
   * @param {UUID} agentId - The UUID of the agent to be deleted.
   * @returns {Promise<boolean>} - A boolean indicating if the deletion was successful.
   */
  async deleteAgent(agentId: UUID): Promise<boolean> {
<<<<<<< HEAD
    logger.debug(`[DB] Starting deletion of agent with ID: ${agentId}`);

    return this.withDatabase(async () => {
      try {
        logger.debug(`[DB] Beginning database transaction for deleting agent: ${agentId}`);

        // Use a transaction with timeout
        const deletePromise = new Promise<boolean>((resolve, reject) => {
          const timeoutId = setTimeout(() => {
            logger.error(`[DB] Transaction timeout reached for agent deletion: ${agentId}`);
            reject(new Error('Database transaction timeout'));
          }, 30000);

          this.db
            .transaction(async (tx) => {
              try {
                // Step 1: Find all entities belonging to this agent
                logger.debug(`[DB] Fetching entities for agent: ${agentId}`);
                const entities = await tx
                  .select({ entityId: entityTable.id })
                  .from(entityTable)
                  .where(eq(entityTable.agentId, agentId));

                const entityIds = entities.map((e) => e.entityId);
                logger.debug(
                  `[DB] Found ${entityIds.length} entities to delete for agent ${agentId}`
                );

                // Step 2: Find all rooms for this agent
                logger.debug(`[DB] Fetching rooms for agent: ${agentId}`);
                const rooms = await tx
                  .select({ roomId: roomTable.id })
                  .from(roomTable)
                  .where(eq(roomTable.agentId, agentId));

                const roomIds = rooms.map((r) => r.roomId);
                logger.debug(`[DB] Found ${roomIds.length} rooms for agent ${agentId}`);

                // Delete logs first directly, addressing the foreign key constraint
                logger.debug(
                  `[DB] Explicitly deleting ALL logs with matching entityIds and roomIds`
                );

                // Delete logs by entity IDs
                if (entityIds.length > 0) {
                  logger.debug(`[DB] Deleting logs for ${entityIds.length} entities (first batch)`);
                  // Break into smaller batches if there are many entities
                  const BATCH_SIZE = 50;
                  for (let i = 0; i < entityIds.length; i += BATCH_SIZE) {
                    const batch = entityIds.slice(i, i + BATCH_SIZE);
                    logger.debug(
                      `[DB] Processing entity logs batch ${i / BATCH_SIZE + 1} with ${batch.length} entities`
                    );
                    await tx.delete(logTable).where(inArray(logTable.entityId, batch));
                  }
                  logger.debug(`[DB] Entity logs deletion completed successfully`);
                }

                // Delete logs by room IDs
                if (roomIds.length > 0) {
                  logger.debug(`[DB] Deleting logs for ${roomIds.length} rooms (first batch)`);
                  // Break into smaller batches if there are many rooms
                  const BATCH_SIZE = 50;
                  for (let i = 0; i < roomIds.length; i += BATCH_SIZE) {
                    const batch = roomIds.slice(i, i + BATCH_SIZE);
                    logger.debug(
                      `[DB] Processing room logs batch ${i / BATCH_SIZE + 1} with ${batch.length} rooms`
                    );
                    await tx.delete(logTable).where(inArray(logTable.roomId, batch));
                  }
                  logger.debug(`[DB] Room logs deletion completed successfully`);
                }

                // Step 3: Find memories that belong to entities
                let memoryIds: UUID[] = [];
                if (entityIds.length > 0) {
                  logger.debug(`[DB] Finding memories belonging to entities`);
                  const memories = await tx
                    .select({ id: memoryTable.id })
                    .from(memoryTable)
                    .where(inArray(memoryTable.entityId, entityIds));

                  memoryIds = memories.map((m) => m.id);
                  logger.debug(`[DB] Found ${memoryIds.length} memories belonging to entities`);
                }

                // Step 4: Find memories that belong to the agent
                logger.debug(`[DB] Finding memories belonging to agent directly`);
                const agentMemories = await tx
                  .select({ id: memoryTable.id })
                  .from(memoryTable)
                  .where(eq(memoryTable.agentId, agentId));

                memoryIds = [...memoryIds, ...agentMemories.map((m) => m.id)];
                logger.debug(`[DB] Found total of ${memoryIds.length} memories to delete`);

                // Step 5: Find memories that belong to the rooms
                if (roomIds.length > 0) {
                  logger.debug(`[DB] Finding memories belonging to rooms`);
                  const roomMemories = await tx
                    .select({ id: memoryTable.id })
                    .from(memoryTable)
                    .where(inArray(memoryTable.roomId, roomIds));

                  memoryIds = [...memoryIds, ...roomMemories.map((m) => m.id)];
                  logger.debug(`[DB] Updated total to ${memoryIds.length} memories to delete`);
                }

                // Step 6: Delete embeddings for memories
                if (memoryIds.length > 0) {
                  logger.debug(`[DB] Deleting embeddings for ${memoryIds.length} memories`);
                  // Delete in smaller batches if there are many memories
                  const BATCH_SIZE = 100;
                  for (let i = 0; i < memoryIds.length; i += BATCH_SIZE) {
                    const batch = memoryIds.slice(i, i + BATCH_SIZE);
                    await tx.delete(embeddingTable).where(inArray(embeddingTable.memoryId, batch));
                  }
                  logger.debug(`[DB] Embeddings deleted successfully`);
                }

                // Step 7: Delete memories
                if (memoryIds.length > 0) {
                  logger.debug(`[DB] Deleting ${memoryIds.length} memories`);
                  // Delete in smaller batches if there are many memories
                  const BATCH_SIZE = 100;
                  for (let i = 0; i < memoryIds.length; i += BATCH_SIZE) {
                    const batch = memoryIds.slice(i, i + BATCH_SIZE);
                    await tx.delete(memoryTable).where(inArray(memoryTable.id, batch));
                  }
                  logger.debug(`[DB] Memories deleted successfully`);
                }

                // Step 8: Delete components for entities
                if (entityIds.length > 0) {
                  logger.debug(`[DB] Deleting components for entities`);
                  await tx
                    .delete(componentTable)
                    .where(inArray(componentTable.entityId, entityIds));
                  logger.debug(`[DB] Components deleted successfully`);
                }

                // Step 9: Delete source entity references in components
                if (entityIds.length > 0) {
                  logger.debug(`[DB] Deleting source entity references in components`);
                  await tx
                    .delete(componentTable)
                    .where(inArray(componentTable.sourceEntityId, entityIds));
                  logger.debug(`[DB] Source entity references deleted successfully`);
                }

                // Step 10: Delete participations for rooms
                if (roomIds.length > 0) {
                  logger.debug(`[DB] Deleting participations for rooms`);
                  await tx
                    .delete(participantTable)
                    .where(inArray(participantTable.roomId, roomIds));
                  logger.debug(`[DB] Participations deleted for rooms`);
                }

                // Step 11: Delete agent-related participations
                logger.debug(`[DB] Deleting agent participations`);
                await tx.delete(participantTable).where(eq(participantTable.agentId, agentId));
                logger.debug(`[DB] Agent participations deleted`);

                // Step 12: Delete rooms
                if (roomIds.length > 0) {
                  logger.debug(`[DB] Deleting rooms`);
                  await tx.delete(roomTable).where(inArray(roomTable.id, roomIds));
                  logger.debug(`[DB] Rooms deleted successfully`);
                }

                // Step 13: Delete cache entries
                logger.debug(`[DB] Deleting cache entries`);
                await tx.delete(cacheTable).where(eq(cacheTable.agentId, agentId));
                logger.debug(`[DB] Cache entries deleted successfully`);

                // Step 14: Delete relationships
                logger.debug(`[DB] Deleting relationships`);
                // First delete where source entity is from this agent
                if (entityIds.length > 0) {
                  await tx
                    .delete(relationshipTable)
                    .where(inArray(relationshipTable.sourceEntityId, entityIds));
                  // Then delete where target entity is from this agent
                  await tx
                    .delete(relationshipTable)
                    .where(inArray(relationshipTable.targetEntityId, entityIds));
                }
                // Finally, delete by agent ID
                await tx.delete(relationshipTable).where(eq(relationshipTable.agentId, agentId));
                logger.debug(`[DB] Relationships deleted successfully`);

                // Step 15: Delete entities
                if (entityIds.length > 0) {
                  logger.debug(`[DB] Deleting entities`);
                  await tx.delete(entityTable).where(eq(entityTable.agentId, agentId));
                  logger.debug(`[DB] Entities deleted successfully`);
                }

                // Step 16: Handle world references
                logger.debug(`[DB] Checking for world references`);
                const worlds = await tx
                  .select({ id: worldTable.id })
                  .from(worldTable)
                  .where(eq(worldTable.agentId, agentId));

                if (worlds.length > 0) {
                  const worldIds = worlds.map((w) => w.id);
                  logger.debug(`[DB] Found ${worldIds.length} worlds to delete`);

                  // Step 17: Delete worlds
                  await tx.delete(worldTable).where(inArray(worldTable.id, worldIds));
                  logger.debug(`[DB] Worlds deleted successfully`);
                } else {
                  logger.debug(`[DB] No worlds found for this agent`);
                }

                // Step 18: Finally, delete the agent
                logger.debug(`[DB] Deleting agent ${agentId}`);
                await tx.delete(agentTable).where(eq(agentTable.id, agentId));
                logger.debug(`[DB] Agent deleted successfully`);

                resolve(true);
              } catch (error) {
                logger.error(`[DB] Error in transaction:`, error);
                reject(error);
              }
            })
            .catch((transactionError) => {
              clearTimeout(timeoutId);
              reject(transactionError);
            });
        });
=======
    return this.withDatabase(async () => {
      await this.db.transaction(async (tx) => {
        const entities = await tx
          .select({ entityId: entityTable.id })
          .from(entityTable)
          .where(eq(entityTable.agentId, agentId));

        const entityIds = entities.map((e) => e.entityId);

        let memoryIds: UUID[] = [];

        if (entityIds.length > 0) {
          const entityMemories = await tx
            .select({ memoryId: memoryTable.id })
            .from(memoryTable)
            .where(inArray(memoryTable.entityId, entityIds));

          memoryIds = entityMemories.map((m) => m.memoryId);
        }

        const agentMemories = await tx
          .select({ memoryId: memoryTable.id })
          .from(memoryTable)
          .where(eq(memoryTable.agentId, agentId));

        memoryIds.push(...agentMemories.map((m) => m.memoryId));

        if (memoryIds.length > 0) {
          await tx.delete(embeddingTable).where(inArray(embeddingTable.memoryId, memoryIds));

          await tx.delete(memoryTable).where(inArray(memoryTable.id, memoryIds));
        }

        const rooms = await tx
          .select({ roomId: roomTable.id })
          .from(roomTable)
          .where(eq(roomTable.agentId, agentId));

        const roomIds = rooms.map((r) => r.roomId);

        if (entityIds.length > 0) {
          await tx.delete(logTable).where(inArray(logTable.entityId, entityIds));
          await tx.delete(participantTable).where(inArray(participantTable.entityId, entityIds));
        }

        if (roomIds.length > 0) {
          await tx.delete(logTable).where(inArray(logTable.roomId, roomIds));
          await tx.delete(participantTable).where(inArray(participantTable.roomId, roomIds));
        }

        await tx.delete(participantTable).where(eq(participantTable.agentId, agentId));

        if (roomIds.length > 0) {
          await tx.delete(roomTable).where(inArray(roomTable.id, roomIds));
        }

        await tx.delete(cacheTable).where(eq(cacheTable.agentId, agentId));

        await tx.delete(relationshipTable).where(eq(relationshipTable.agentId, agentId));

        await tx.delete(entityTable).where(eq(entityTable.agentId, agentId));

        const newAgent = await tx
          .select({ newAgentId: agentTable.id })
          .from(agentTable)
          .where(not(eq(agentTable.id, agentId)))
          .limit(1);
>>>>>>> eae3144b

        await deletePromise;
        logger.success(`[DB] Agent ${agentId} successfully deleted`);
        return true;
      } catch (error) {
        logger.error(`[DB] Error in database transaction for agent deletion ${agentId}:`, error);
        if (error instanceof Error) {
          logger.error(`[DB] Error name: ${error.name}, message: ${error.message}`);
          logger.error(`[DB] Error stack: ${error.stack}`);
        }
        throw error;
      }
    });
  }

  /**
   * Count all agents in the database
   * Used primarily for maintenance and cleanup operations
   */
  /**
   * Asynchronously counts the number of agents in the database.
   * @returns {Promise<number>} A Promise that resolves to the number of agents in the database.
   */
  async countAgents(): Promise<number> {
    return this.withDatabase(async () => {
      try {
        const result = await this.db.select({ count: count() }).from(agentTable);

        return result[0]?.count || 0;
      } catch (error) {
        logger.error('Error counting agents:', {
          error: error instanceof Error ? error.message : String(error),
        });
        return 0;
      }
    });
  }

  /**
   * Clean up the agents table by removing all agents
   * This is used during server startup to ensure no orphaned agents exist
   * from previous crashes or improper shutdowns
   */
  async cleanupAgents(): Promise<void> {
    return this.withDatabase(async () => {
      try {
        await this.db.delete(agentTable);
        logger.success('Successfully cleaned up agent table');
      } catch (error) {
        logger.error('Error cleaning up agent table:', {
          error: error instanceof Error ? error.message : String(error),
        });
        throw error;
      }
    });
  }

  /**
   * Asynchronously retrieves an entity and its components by entity ID.
   * @param {UUID} entityId - The unique identifier of the entity to retrieve.
   * @returns {Promise<Entity | null>} A Promise that resolves to the entity with its components if found, null otherwise.
   */
  async getEntityById(entityId: UUID): Promise<Entity | null> {
    return this.withDatabase(async () => {
      const result = await this.db
        .select({
          entity: entityTable,
          components: componentTable,
        })
        .from(entityTable)
        .leftJoin(componentTable, eq(componentTable.entityId, entityTable.id))
        .where(and(eq(entityTable.id, entityId), eq(entityTable.agentId, this.agentId)));

      if (result.length === 0) return null;

      // Group components by entity
      const entity = result[0].entity;
      entity.components = result.filter((row) => row.components).map((row) => row.components);

      return entity;
    });
  }

  /**
   * Asynchronously retrieves all entities for a given room, optionally including their components.
   * @param {UUID} roomId - The unique identifier of the room to get entities for
   * @param {boolean} [includeComponents] - Whether to include component data for each entity
   * @returns {Promise<Entity[]>} A Promise that resolves to an array of entities in the room
   */
  async getEntitiesForRoom(roomId: UUID, includeComponents?: boolean): Promise<Entity[]> {
    return this.withDatabase(async () => {
      const query = this.db
        .select({
          entity: entityTable,
          ...(includeComponents && { components: componentTable }),
        })
        .from(participantTable)
        .leftJoin(
          entityTable,
          and(eq(participantTable.entityId, entityTable.id), eq(entityTable.agentId, this.agentId))
        );

      if (includeComponents) {
        query.leftJoin(componentTable, eq(componentTable.entityId, entityTable.id));
      }

      const result = await query.where(eq(participantTable.roomId, roomId));

      // Group components by entity if includeComponents is true
      const entitiesByIdMap = new Map<UUID, Entity>();

      for (const row of result) {
        if (!row.entity) continue;

        const entityId = row.entity.id as UUID;
        if (!entitiesByIdMap.has(entityId)) {
          const entity: Entity = {
            ...row.entity,
            components: includeComponents ? [] : undefined,
          };
          entitiesByIdMap.set(entityId, entity);
        }

        if (includeComponents && row.components) {
          const entity = entitiesByIdMap.get(entityId);
          if (entity) {
            if (!entity.components) {
              entity.components = [];
            }
            entity.components.push(row.components);
          }
        }
      }

      return Array.from(entitiesByIdMap.values());
    });
  }

  /**
   * Asynchronously creates a new entity in the database.
   * @param {Entity} entity - The entity object to be created.
   * @returns {Promise<boolean>} A Promise that resolves to a boolean indicating the success of the operation.
   */
  async createEntity(entity: Entity): Promise<boolean> {
    return this.withDatabase(async () => {
      try {
        return await this.db.transaction(async (tx) => {
          await tx.insert(entityTable).values(entity);

          logger.debug('Entity created successfully:', {
            entity,
          });

          return true;
        });
      } catch (error) {
        logger.error('Error creating entity:', {
          error: error instanceof Error ? error.message : String(error),
          entityId: entity.id,
          name: entity.metadata?.name,
        });
        // trace the error
        logger.trace(error);
        return false;
      }
    });
  }

  /**
   * Asynchronously ensures an entity exists, creating it if it doesn't
   * @param entity The entity to ensure exists
   * @returns Promise resolving to boolean indicating success
   */
  protected async ensureEntityExists(entity: Entity): Promise<boolean> {
    if (!entity.id) {
      logger.error('Entity ID is required for ensureEntityExists');
      return false;
    }

    try {
      const existingEntity = await this.getEntityById(entity.id);

      if (!existingEntity) {
        return await this.createEntity(entity);
      }

      return true;
    } catch (error) {
      logger.error('Error ensuring entity exists:', {
        error: error instanceof Error ? error.message : String(error),
        entityId: entity.id,
      });
      return false;
    }
  }

  /**
   * Asynchronously updates an entity in the database.
   * @param {Entity} entity - The entity object to be updated.
   * @returns {Promise<void>} A Promise that resolves when the entity is updated.
   */
  async updateEntity(entity: Entity): Promise<void> {
    return this.withDatabase(async () => {
      await this.db
        .update(entityTable)
        .set(entity)
        .where(and(eq(entityTable.id, entity.id as UUID), eq(entityTable.agentId, entity.agentId)));
    });
  }

  async getComponent(
    entityId: UUID,
    type: string,
    worldId?: UUID,
    sourceEntityId?: UUID
  ): Promise<Component | null> {
    return this.withDatabase(async () => {
      const conditions = [eq(componentTable.entityId, entityId), eq(componentTable.type, type)];

      if (worldId) {
        conditions.push(eq(componentTable.worldId, worldId));
      }

      if (sourceEntityId) {
        conditions.push(eq(componentTable.sourceEntityId, sourceEntityId));
      }

      const result = await this.db
        .select()
        .from(componentTable)
        .where(and(...conditions));
      return result.length > 0 ? result[0] : null;
    });
  }

  /**
   * Asynchronously retrieves all components for a given entity, optionally filtered by world and source entity.
   * @param {UUID} entityId - The unique identifier of the entity to retrieve components for
   * @param {UUID} [worldId] - Optional world ID to filter components by
   * @param {UUID} [sourceEntityId] - Optional source entity ID to filter components by
   * @returns {Promise<Component[]>} A Promise that resolves to an array of components
   */
  async getComponents(entityId: UUID, worldId?: UUID, sourceEntityId?: UUID): Promise<Component[]> {
    return this.withDatabase(async () => {
      const conditions = [eq(componentTable.entityId, entityId)];

      if (worldId) {
        conditions.push(eq(componentTable.worldId, worldId));
      }

      if (sourceEntityId) {
        conditions.push(eq(componentTable.sourceEntityId, sourceEntityId));
      }

      const result = await this.db
        .select({
          id: componentTable.id,
          entityId: componentTable.entityId,
          type: componentTable.type,
          data: componentTable.data,
          worldId: componentTable.worldId,
          sourceEntityId: componentTable.sourceEntityId,
          createdAt: componentTable.createdAt,
        })
        .from(componentTable)
        .where(and(...conditions));
      return result;
    });
  }

  /**
   * Asynchronously creates a new component in the database.
   * @param {Component} component - The component object to be created.
   * @returns {Promise<boolean>} A Promise that resolves to a boolean indicating the success of the operation.
   */
  async createComponent(component: Component): Promise<boolean> {
    return this.withDatabase(async () => {
      await this.db.insert(componentTable).values(component);
      return true;
    });
  }

  /**
   * Asynchronously updates an existing component in the database.
   * @param {Component} component - The component object to be updated.
   * @returns {Promise<void>} A Promise that resolves when the component is updated.
   */
  async updateComponent(component: Component): Promise<void> {
    return this.withDatabase(async () => {
      await this.db
        .update(componentTable)
        .set(component)
        .where(eq(componentTable.id, component.id));
    });
  }

  /**
   * Asynchronously deletes a component from the database.
   * @param {UUID} componentId - The unique identifier of the component to delete.
   * @returns {Promise<void>} A Promise that resolves when the component is deleted.
   */
  async deleteComponent(componentId: UUID): Promise<void> {
    return this.withDatabase(async () => {
      await this.db.delete(componentTable).where(eq(componentTable.id, componentId));
    });
  }

  /**
   * Asynchronously retrieves memories from the database based on the provided parameters.
   * @param {Object} params - The parameters for retrieving memories.
   * @param {UUID} params.roomId - The ID of the room to retrieve memories for.
   * @param {number} [params.count] - The maximum number of memories to retrieve.
   * @param {boolean} [params.unique] - Whether to retrieve unique memories only.
   * @param {string} [params.tableName] - The name of the table to retrieve memories from.
   * @param {number} [params.start] - The start date to retrieve memories from.
   * @param {number} [params.end] - The end date to retrieve memories from.
   * @returns {Promise<Memory[]>} A Promise that resolves to an array of memories.
   */
  async getMemories(params: {
    entityId?: UUID;
    agentId?: UUID;
    roomId?: UUID;
    count?: number;
    unique?: boolean;
    tableName: string;
    start?: number;
    end?: number;
  }): Promise<Memory[]> {
    const { entityId, agentId, roomId, tableName, count, unique, start, end } = params;

    if (!tableName) throw new Error('tableName is required');
    if (!roomId && !entityId && !agentId)
      throw new Error('roomId, entityId, or agentId is required');

    return this.withDatabase(async () => {
      const conditions = [eq(memoryTable.type, tableName)];

      if (start) {
        conditions.push(gte(memoryTable.createdAt, start));
      }

      if (entityId) {
        conditions.push(eq(memoryTable.entityId, entityId));
      }

      if (roomId) {
        conditions.push(eq(memoryTable.roomId, roomId));
      }

      if (end) {
        conditions.push(lte(memoryTable.createdAt, end));
      }

      if (unique) {
        conditions.push(eq(memoryTable.unique, true));
      }

      if (agentId) {
        conditions.push(eq(memoryTable.agentId, agentId));
      }

      const query = this.db
        .select({
          memory: {
            id: memoryTable.id,
            type: memoryTable.type,
            createdAt: memoryTable.createdAt,
            content: memoryTable.content,
            entityId: memoryTable.entityId,
            agentId: memoryTable.agentId,
            roomId: memoryTable.roomId,
            unique: memoryTable.unique,
            metadata: memoryTable.metadata,
          },
          embedding: embeddingTable[this.embeddingDimension],
        })
        .from(memoryTable)
        .leftJoin(embeddingTable, eq(embeddingTable.memoryId, memoryTable.id))
        .where(and(...conditions))
        .orderBy(desc(memoryTable.createdAt));

      const rows = params.count ? await query.limit(params.count) : await query;

      return rows.map((row) => ({
        id: row.memory.id as UUID,
        type: row.memory.type,
        createdAt: row.memory.createdAt,
        content:
          typeof row.memory.content === 'string'
            ? JSON.parse(row.memory.content)
            : row.memory.content,
        entityId: row.memory.entityId as UUID,
        agentId: row.memory.agentId as UUID,
        roomId: row.memory.roomId as UUID,
        unique: row.memory.unique,
        metadata: row.memory.metadata,
        embedding: row.embedding ? Array.from(row.embedding) : undefined,
      }));
    });
  }

  /**
   * Asynchronously retrieves memories from the database based on the provided parameters.
   * @param {Object} params - The parameters for retrieving memories.
   * @param {UUID[]} params.roomIds - The IDs of the rooms to retrieve memories for.
   * @param {string} params.tableName - The name of the table to retrieve memories from.
   * @param {number} [params.limit] - The maximum number of memories to retrieve.
   * @returns {Promise<Memory[]>} A Promise that resolves to an array of memories.
   */
  async getMemoriesByRoomIds(params: {
    roomIds: UUID[];
    tableName: string;
    limit?: number;
  }): Promise<Memory[]> {
    return this.withDatabase(async () => {
      if (params.roomIds.length === 0) return [];

      const conditions = [
        eq(memoryTable.type, params.tableName),
        inArray(memoryTable.roomId, params.roomIds),
      ];

      conditions.push(eq(memoryTable.agentId, this.agentId));

      const query = this.db
        .select({
          id: memoryTable.id,
          type: memoryTable.type,
          createdAt: memoryTable.createdAt,
          content: memoryTable.content,
          entityId: memoryTable.entityId,
          agentId: memoryTable.agentId,
          roomId: memoryTable.roomId,
          unique: memoryTable.unique,
          metadata: memoryTable.metadata,
        })
        .from(memoryTable)
        .where(and(...conditions))
        .orderBy(desc(memoryTable.createdAt));

      const rows = params.limit ? await query.limit(params.limit) : await query;

      return rows.map((row) => ({
        id: row.id as UUID,
        createdAt: row.createdAt,
        content: typeof row.content === 'string' ? JSON.parse(row.content) : row.content,
        entityId: row.entityId as UUID,
        agentId: row.agentId as UUID,
        roomId: row.roomId as UUID,
        unique: row.unique,
        metadata: row.metadata,
      })) as Memory[];
    });
  }

  /**
   * Asynchronously retrieves a memory by its unique identifier.
   * @param {UUID} id - The unique identifier of the memory to retrieve.
   * @returns {Promise<Memory | null>} A Promise that resolves to the memory if found, null otherwise.
   */
  async getMemoryById(id: UUID): Promise<Memory | null> {
    return this.withDatabase(async () => {
      const result = await this.db
        .select({
          memory: memoryTable,
          embedding: embeddingTable[this.embeddingDimension],
        })
        .from(memoryTable)
        .leftJoin(embeddingTable, eq(memoryTable.id, embeddingTable.memoryId))
        .where(eq(memoryTable.id, id))
        .limit(1);

      if (result.length === 0) return null;

      const row = result[0];
      return {
        id: row.memory.id as UUID,
        createdAt: row.memory.createdAt,
        content:
          typeof row.memory.content === 'string'
            ? JSON.parse(row.memory.content)
            : row.memory.content,
        entityId: row.memory.entityId as UUID,
        agentId: row.memory.agentId as UUID,
        roomId: row.memory.roomId as UUID,
        unique: row.memory.unique,
        embedding: row.embedding ?? undefined,
      };
    });
  }

  /**
   * Asynchronously retrieves memories from the database based on the provided parameters.
   * @param {Object} params - The parameters for retrieving memories.
   * @param {UUID[]} params.memoryIds - The IDs of the memories to retrieve.
   * @param {string} [params.tableName] - The name of the table to retrieve memories from.
   * @returns {Promise<Memory[]>} A Promise that resolves to an array of memories.
   */
  async getMemoriesByIds(memoryIds: UUID[], tableName?: string): Promise<Memory[]> {
    return this.withDatabase(async () => {
      if (memoryIds.length === 0) return [];

      const conditions = [inArray(memoryTable.id, memoryIds)];

      if (tableName) {
        conditions.push(eq(memoryTable.type, tableName));
      }

      const rows = await this.db
        .select({
          memory: memoryTable,
          embedding: embeddingTable[this.embeddingDimension],
        })
        .from(memoryTable)
        .leftJoin(embeddingTable, eq(embeddingTable.memoryId, memoryTable.id))
        .where(and(...conditions))
        .orderBy(desc(memoryTable.createdAt));

      return rows.map((row) => ({
        id: row.memory.id as UUID,
        createdAt: row.memory.createdAt,
        content:
          typeof row.memory.content === 'string'
            ? JSON.parse(row.memory.content)
            : row.memory.content,
        entityId: row.memory.entityId as UUID,
        agentId: row.memory.agentId as UUID,
        roomId: row.memory.roomId as UUID,
        unique: row.memory.unique,
        metadata: row.memory.metadata,
        embedding: row.embedding ?? undefined,
      }));
    });
  }

  /**
   * Asynchronously retrieves cached embeddings from the database based on the provided parameters.
   * @param {Object} opts - The parameters for retrieving cached embeddings.
   * @param {string} opts.query_table_name - The name of the table to retrieve embeddings from.
   * @param {number} opts.query_threshold - The threshold for the levenshtein distance.
   * @param {string} opts.query_input - The input string to search for.
   * @param {string} opts.query_field_name - The name of the field to retrieve embeddings from.
   * @param {string} opts.query_field_sub_name - The name of the sub-field to retrieve embeddings from.
   * @param {number} opts.query_match_count - The maximum number of matches to retrieve.
   * @returns {Promise<{ embedding: number[]; levenshtein_score: number }[]>} A Promise that resolves to an array of cached embeddings.
   */
  async getCachedEmbeddings(opts: {
    query_table_name: string;
    query_threshold: number;
    query_input: string;
    query_field_name: string;
    query_field_sub_name: string;
    query_match_count: number;
  }): Promise<{ embedding: number[]; levenshtein_score: number }[]> {
    return this.withDatabase(async () => {
      try {
        const results = await this.db.execute<{
          embedding: number[];
          levenshtein_score: number;
        }>(sql`
                    WITH content_text AS (
                        SELECT
                            m.id,
                            COALESCE(
                                m.content->>${opts.query_field_sub_name},
                                ''
                            ) as content_text
                        FROM memories m
                        WHERE m.type = ${opts.query_table_name}
                            AND m.content->>${opts.query_field_sub_name} IS NOT NULL
                    ),
                    embedded_text AS (
                        SELECT 
                            ct.content_text,
                            COALESCE(
                                e.dim_384,
                                e.dim_512,
                                e.dim_768,
                                e.dim_1024,
                                e.dim_1536,
                                e.dim_3072
                            ) as embedding
                        FROM content_text ct
                        LEFT JOIN embeddings e ON e.memory_id = ct.id
                        WHERE e.memory_id IS NOT NULL
                    )
                    SELECT
                        embedding,
                        levenshtein(${opts.query_input}, content_text) as levenshtein_score
                    FROM embedded_text
                    WHERE levenshtein(${opts.query_input}, content_text) <= ${opts.query_threshold}
                    ORDER BY levenshtein_score
                    LIMIT ${opts.query_match_count}
                `);

        return results.rows
          .map((row) => ({
            embedding: Array.isArray(row.embedding)
              ? row.embedding
              : typeof row.embedding === 'string'
                ? JSON.parse(row.embedding)
                : [],
            levenshtein_score: Number(row.levenshtein_score),
          }))
          .filter((row) => Array.isArray(row.embedding));
      } catch (error) {
        logger.error('Error in getCachedEmbeddings:', {
          error: error instanceof Error ? error.message : String(error),
          tableName: opts.query_table_name,
          fieldName: opts.query_field_name,
        });
        if (
          error instanceof Error &&
          error.message === 'levenshtein argument exceeds maximum length of 255 characters'
        ) {
          return [];
        }
        throw error;
      }
    });
  }

  /**
   * Asynchronously logs an event in the database.
   * @param {Object} params - The parameters for logging an event.
   * @param {Object} params.body - The body of the event to log.
   * @param {UUID} params.entityId - The ID of the entity associated with the event.
   * @param {UUID} params.roomId - The ID of the room associated with the event.
   * @param {string} params.type - The type of the event to log.
   * @returns {Promise<void>} A Promise that resolves when the event is logged.
   */
  async log(params: {
    body: { [key: string]: unknown };
    entityId: UUID;
    roomId: UUID;
    type: string;
  }): Promise<void> {
    return this.withDatabase(async () => {
      try {
        await this.db.transaction(async (tx) => {
          await tx.insert(logTable).values({
            body: sql`${params.body}::jsonb`,
            entityId: params.entityId,
            roomId: params.roomId,
            type: params.type,
          });
        });
      } catch (error) {
        logger.error('Failed to create log entry:', {
          error: error instanceof Error ? error.message : String(error),
          type: params.type,
          roomId: params.roomId,
          entityId: params.entityId,
        });
        throw error;
      }
    });
  }

  /**
   * Asynchronously retrieves logs from the database based on the provided parameters.
   * @param {Object} params - The parameters for retrieving logs.
   * @param {UUID} params.entityId - The ID of the entity associated with the logs.
   * @param {UUID} [params.roomId] - The ID of the room associated with the logs.
   * @param {string} [params.type] - The type of the logs to retrieve.
   * @param {number} [params.count] - The maximum number of logs to retrieve.
   * @param {number} [params.offset] - The offset to retrieve logs from.
   * @returns {Promise<Log[]>} A Promise that resolves to an array of logs.
   */
  async getLogs(params: {
    entityId: UUID;
    roomId?: UUID;
    type?: string;
    count?: number;
    offset?: number;
  }): Promise<Log[]> {
    const { entityId, roomId, type, count, offset } = params;
    return this.withDatabase(async () => {
      const result = await this.db
        .select()
        .from(logTable)
        .where(
          and(
            eq(logTable.entityId, entityId),
            roomId ? eq(logTable.roomId, roomId) : undefined,
            type ? eq(logTable.type, type) : undefined
          )
        )
        .orderBy(desc(logTable.createdAt))
        .limit(count ?? 10)
        .offset(offset ?? 0);
      return result;
    });
  }

  /**
   * Asynchronously deletes a log from the database based on the provided parameters.
   * @param {UUID} logId - The ID of the log to delete.
   * @returns {Promise<void>} A Promise that resolves when the log is deleted.
   */
  async deleteLog(logId: UUID): Promise<void> {
    return this.withDatabase(async () => {
      await this.db.delete(logTable).where(eq(logTable.id, logId));
    });
  }

  /**
   * Asynchronously searches for memories in the database based on the provided parameters.
   * @param {Object} params - The parameters for searching for memories.
   * @param {string} params.tableName - The name of the table to search for memories in.
   * @param {UUID} params.roomId - The ID of the room to search for memories in.
   * @param {number[]} params.embedding - The embedding to search for.
   * @param {number} [params.match_threshold] - The threshold for the cosine distance.
   * @param {number} [params.count] - The maximum number of memories to retrieve.
   * @param {boolean} [params.unique] - Whether to retrieve unique memories only.
   * @returns {Promise<Memory[]>} A Promise that resolves to an array of memories.
   */
  async searchMemories(params: {
    tableName: string;
    roomId: UUID;
    embedding: number[];
    match_threshold: number;
    count: number;
    unique: boolean;
  }): Promise<Memory[]> {
    return await this.searchMemoriesByEmbedding(params.embedding, {
      match_threshold: params.match_threshold,
      count: params.count,
      roomId: params.roomId,
      unique: params.unique,
      tableName: params.tableName,
    });
  }

  /**
   * Asynchronously searches for memories in the database based on the provided parameters.
   * @param {number[]} embedding - The embedding to search for.
   * @param {Object} params - The parameters for searching for memories.
   * @param {number} [params.match_threshold] - The threshold for the cosine distance.
   * @param {number} [params.count] - The maximum number of memories to retrieve.
   * @param {UUID} [params.roomId] - The ID of the room to search for memories in.
   * @param {boolean} [params.unique] - Whether to retrieve unique memories only.
   * @param {string} [params.tableName] - The name of the table to search for memories in.
   * @returns {Promise<Memory[]>} A Promise that resolves to an array of memories.
   */
  async searchMemoriesByEmbedding(
    embedding: number[],
    params: {
      match_threshold?: number;
      count?: number;
      roomId?: UUID;
      unique?: boolean;
      tableName: string;
    }
  ): Promise<Memory[]> {
    return this.withDatabase(async () => {
      const cleanVector = embedding.map((n) => (Number.isFinite(n) ? Number(n.toFixed(6)) : 0));

      const similarity = sql<number>`1 - (${cosineDistance(
        embeddingTable[this.embeddingDimension],
        cleanVector
      )})`;

      const conditions = [eq(memoryTable.type, params.tableName)];

      if (params.unique) {
        conditions.push(eq(memoryTable.unique, true));
      }

      conditions.push(eq(memoryTable.agentId, this.agentId));

      if (params.roomId) {
        conditions.push(eq(memoryTable.roomId, params.roomId));
      }

      if (params.match_threshold) {
        conditions.push(gte(similarity, params.match_threshold));
      }

      const results = await this.db
        .select({
          memory: memoryTable,
          similarity,
          embedding: embeddingTable[this.embeddingDimension],
        })
        .from(embeddingTable)
        .innerJoin(memoryTable, eq(memoryTable.id, embeddingTable.memoryId))
        .where(and(...conditions))
        .orderBy(desc(similarity))
        .limit(params.count ?? 10);

      return results.map((row) => ({
        id: row.memory.id as UUID,
        type: row.memory.type,
        createdAt: row.memory.createdAt,
        content:
          typeof row.memory.content === 'string'
            ? JSON.parse(row.memory.content)
            : row.memory.content,
        entityId: row.memory.entityId as UUID,
        agentId: row.memory.agentId as UUID,
        roomId: row.memory.roomId as UUID,
        unique: row.memory.unique,
        metadata: row.memory.metadata,
        embedding: row.embedding ?? undefined,
        similarity: row.similarity,
      }));
    });
  }

  /**
   * Asynchronously creates a new memory in the database.
   * @param {Memory & { metadata?: MemoryMetadata }} memory - The memory object to create.
   * @param {string} tableName - The name of the table to create the memory in.
   * @returns {Promise<UUID>} A Promise that resolves to the ID of the created memory.
   */
  async createMemory(
    memory: Memory & { metadata?: MemoryMetadata },
    tableName: string
  ): Promise<UUID> {
    logger.debug('DrizzleAdapter createMemory:', {
      memoryId: memory.id,
      embeddingLength: memory.embedding?.length,
      contentLength: memory.content?.text?.length,
    });

    const memoryId = memory.id ?? (v4() as UUID);

    const existing = await this.getMemoryById(memoryId);
    if (existing) {
      logger.debug('Memory already exists, skipping creation:', {
        memoryId,
      });
      return memoryId;
    }

    let isUnique = true;
    if (memory.embedding && Array.isArray(memory.embedding)) {
      const similarMemories = await this.searchMemoriesByEmbedding(memory.embedding, {
        tableName,
        roomId: memory.roomId,
        match_threshold: 0.95,
        count: 1,
      });
      isUnique = similarMemories.length === 0;
    }

    const contentToInsert =
      typeof memory.content === 'string' ? JSON.parse(memory.content) : memory.content;

    await this.db.transaction(async (tx) => {
      await tx.insert(memoryTable).values([
        {
          id: memoryId,
          type: tableName,
          content: sql`${contentToInsert}::jsonb`,
          metadata: sql`${memory.metadata || {}}::jsonb`,
          entityId: memory.entityId,
          roomId: memory.roomId,
          agentId: memory.agentId,
          unique: memory.unique ?? isUnique,
          createdAt: memory.createdAt,
        },
      ]);

      if (memory.embedding && Array.isArray(memory.embedding)) {
        const embeddingValues: Record<string, unknown> = {
          id: v4(),
          memoryId: memoryId,
          createdAt: memory.createdAt,
        };

        const cleanVector = memory.embedding.map((n) =>
          Number.isFinite(n) ? Number(n.toFixed(6)) : 0
        );

        embeddingValues[this.embeddingDimension] = cleanVector;

        await tx.insert(embeddingTable).values([embeddingValues]);
      }
    });

    return memoryId;
  }

  /**
   * Updates an existing memory in the database.
   * @param memory The memory object with updated content and optional embedding
   * @returns Promise resolving to boolean indicating success
   */
  async updateMemory(
    memory: Partial<Memory> & { id: UUID; metadata?: MemoryMetadata }
  ): Promise<boolean> {
    return this.withDatabase(async () => {
      try {
        logger.debug('Updating memory:', {
          memoryId: memory.id,
          hasEmbedding: !!memory.embedding,
        });

        await this.db.transaction(async (tx) => {
          // Update memory content if provided
          if (memory.content) {
            const contentToUpdate =
              typeof memory.content === 'string' ? JSON.parse(memory.content) : memory.content;

            await tx
              .update(memoryTable)
              .set({
                content: sql`${contentToUpdate}::jsonb`,
                ...(memory.metadata && { metadata: sql`${memory.metadata}::jsonb` }),
              })
              .where(eq(memoryTable.id, memory.id));
          } else if (memory.metadata) {
            // Update only metadata if content is not provided
            await tx
              .update(memoryTable)
              .set({
                metadata: sql`${memory.metadata}::jsonb`,
              })
              .where(eq(memoryTable.id, memory.id));
          }

          // Update embedding if provided
          if (memory.embedding && Array.isArray(memory.embedding)) {
            const cleanVector = memory.embedding.map((n) =>
              Number.isFinite(n) ? Number(n.toFixed(6)) : 0
            );

            // Check if embedding exists
            const existingEmbedding = await tx
              .select({ id: embeddingTable.id })
              .from(embeddingTable)
              .where(eq(embeddingTable.memoryId, memory.id))
              .limit(1);

            if (existingEmbedding.length > 0) {
              // Update existing embedding
              const updateValues: Record<string, unknown> = {};
              updateValues[this.embeddingDimension] = cleanVector;

              await tx
                .update(embeddingTable)
                .set(updateValues)
                .where(eq(embeddingTable.memoryId, memory.id));
            } else {
              // Create new embedding
              const embeddingValues: Record<string, unknown> = {
                id: v4(),
                memoryId: memory.id,
                createdAt: Date.now(),
              };
              embeddingValues[this.embeddingDimension] = cleanVector;

              await tx.insert(embeddingTable).values([embeddingValues]);
            }
          }
        });

        logger.debug('Memory updated successfully:', {
          memoryId: memory.id,
        });
        return true;
      } catch (error) {
        logger.error('Error updating memory:', {
          error: error instanceof Error ? error.message : String(error),
          memoryId: memory.id,
        });
        return false;
      }
    });
  }

  /**
   * Asynchronously deletes a memory from the database based on the provided parameters.
   * @param {UUID} memoryId - The ID of the memory to delete.
   * @returns {Promise<void>} A Promise that resolves when the memory is deleted.
   */
  async deleteMemory(memoryId: UUID): Promise<void> {
    return this.withDatabase(async () => {
      await this.db.transaction(async (tx) => {
        // See if there are any fragments that we need to delete
        await this.deleteMemoryFragments(tx, memoryId);

        // Then delete the embedding for the main memory
        await tx.delete(embeddingTable).where(eq(embeddingTable.memoryId, memoryId));

        // Finally delete the memory itself
        await tx.delete(memoryTable).where(eq(memoryTable.id, memoryId));
      });

      logger.debug('Memory and related fragments removed successfully:', {
        memoryId,
      });
    });
  }

  /**
   * Deletes all memory fragments that reference a specific document memory
   * @param tx The database transaction
   * @param documentId The UUID of the document memory whose fragments should be deleted
   * @private
   */
  private async deleteMemoryFragments(tx: DrizzleOperations, documentId: UUID): Promise<void> {
    const fragmentsToDelete = await this.getMemoryFragments(tx, documentId);

    if (fragmentsToDelete.length > 0) {
      const fragmentIds = fragmentsToDelete.map((f) => f.id) as UUID[];

      // Delete embeddings for fragments
      await tx.delete(embeddingTable).where(inArray(embeddingTable.memoryId, fragmentIds));

      // Delete the fragments
      await tx.delete(memoryTable).where(inArray(memoryTable.id, fragmentIds));

      logger.debug('Deleted related fragments:', {
        documentId,
        fragmentCount: fragmentsToDelete.length,
      });
    }
  }

  /**
   * Retrieves all memory fragments that reference a specific document memory
   * @param tx The database transaction
   * @param documentId The UUID of the document memory whose fragments should be retrieved
   * @returns An array of memory fragments
   * @private
   */
  private async getMemoryFragments(tx: DrizzleOperations, documentId: UUID): Promise<Memory[]> {
    const fragments = await tx
      .select({ id: memoryTable.id })
      .from(memoryTable)
      .where(
        and(
          eq(memoryTable.agentId, this.agentId),
          sql`${memoryTable.metadata}->>'documentId' = ${documentId}`
        )
      );

    return fragments;
  }

  /**
   * Asynchronously deletes all memories from the database based on the provided parameters.
   * @param {UUID} roomId - The ID of the room to delete memories from.
   * @param {string} tableName - The name of the table to delete memories from.
   * @returns {Promise<void>} A Promise that resolves when the memories are deleted.
   */
  async deleteAllMemories(roomId: UUID, tableName: string): Promise<void> {
    return this.withDatabase(async () => {
      await this.db.transaction(async (tx) => {
        const memoryIds = await tx
          .select({ id: memoryTable.id })
          .from(memoryTable)
          .where(and(eq(memoryTable.roomId, roomId), eq(memoryTable.type, tableName)));

        if (memoryIds.length > 0) {
          await tx.delete(embeddingTable).where(
            inArray(
              embeddingTable.memoryId,
              memoryIds.map((m) => m.id)
            )
          );

          await tx
            .delete(memoryTable)
            .where(and(eq(memoryTable.roomId, roomId), eq(memoryTable.type, tableName)));
        }
      });

      logger.debug('All memories removed successfully:', {
        roomId,
        tableName,
      });
    });
  }

  /**
   * Asynchronously counts the number of memories in the database based on the provided parameters.
   * @param {UUID} roomId - The ID of the room to count memories in.
   * @param {boolean} [unique] - Whether to count unique memories only.
   * @param {string} [tableName] - The name of the table to count memories in.
   * @returns {Promise<number>} A Promise that resolves to the number of memories.
   */
  async countMemories(roomId: UUID, unique = true, tableName = ''): Promise<number> {
    if (!tableName) throw new Error('tableName is required');

    return this.withDatabase(async () => {
      const conditions = [eq(memoryTable.roomId, roomId), eq(memoryTable.type, tableName)];

      if (unique) {
        conditions.push(eq(memoryTable.unique, true));
      }

      const result = await this.db
        .select({ count: sql<number>`count(*)` })
        .from(memoryTable)
        .where(and(...conditions));

      return Number(result[0]?.count ?? 0);
    });
  }

  /**
   * Asynchronously retrieves a room from the database based on the provided parameters.
   * @param {UUID} roomId - The ID of the room to retrieve.
   * @returns {Promise<Room | null>} A Promise that resolves to the room if found, null otherwise.
   */
  async getRoom(roomId: UUID): Promise<Room | null> {
    return this.withDatabase(async () => {
      const result = await this.db
        .select({
          id: roomTable.id,
          channelId: roomTable.channelId,
          agentId: roomTable.agentId,
          serverId: roomTable.serverId,
          worldId: roomTable.worldId,
          type: roomTable.type,
          source: roomTable.source,
        })
        .from(roomTable)
        .where(and(eq(roomTable.id, roomId), eq(roomTable.agentId, this.agentId)))
        .limit(1);
      if (result.length === 0) return null;
      return result[0];
    });
  }

  /**
   * Asynchronously retrieves all rooms from the database based on the provided parameters.
   * @param {UUID} worldId - The ID of the world to retrieve rooms from.
   * @returns {Promise<Room[]>} A Promise that resolves to an array of rooms.
   */
  async getRooms(worldId: UUID): Promise<Room[]> {
    return this.withDatabase(async () => {
      const result = await this.db.select().from(roomTable).where(eq(roomTable.worldId, worldId));
      return result;
    });
  }

  /**
   * Asynchronously updates a room in the database based on the provided parameters.
   * @param {Room} room - The room object to update.
   * @returns {Promise<void>} A Promise that resolves when the room is updated.
   */
  async updateRoom(room: Room): Promise<void> {
    return this.withDatabase(async () => {
      await this.db
        .update(roomTable)
        .set({ ...room, agentId: this.agentId })
        .where(eq(roomTable.id, room.id));
    });
  }

  /**
   * Asynchronously creates a new room in the database based on the provided parameters.
   * @param {Room} room - The room object to create.
   * @returns {Promise<UUID>} A Promise that resolves to the ID of the created room.
   */
  async createRoom({
    id,
    name,
    source,
    type,
    channelId,
    serverId,
    worldId,
    metadata,
  }: Room): Promise<UUID> {
    return this.withDatabase(async () => {
      const newRoomId = id || v4();
      await this.db
        .insert(roomTable)
        .values({
          id: newRoomId,
          name,
          agentId: this.agentId,
          source,
          type,
          channelId,
          serverId,
          worldId,
          metadata,
        })
        .onConflictDoNothing({ target: roomTable.id });
      return newRoomId as UUID;
    });
  }

  /**
   * Asynchronously deletes a room from the database based on the provided parameters.
   * @param {UUID} roomId - The ID of the room to delete.
   * @returns {Promise<void>} A Promise that resolves when the room is deleted.
   */
  async deleteRoom(roomId: UUID): Promise<void> {
    if (!roomId) throw new Error('Room ID is required');
    return this.withDatabase(async () => {
      await this.db.transaction(async (tx) => {
        await tx.delete(roomTable).where(eq(roomTable.id, roomId));
      });
    });
  }

  /**
   * Asynchronously retrieves all rooms for a participant from the database based on the provided parameters.
   * @param {UUID} entityId - The ID of the entity to retrieve rooms for.
   * @returns {Promise<UUID[]>} A Promise that resolves to an array of room IDs.
   */
  async getRoomsForParticipant(entityId: UUID): Promise<UUID[]> {
    return this.withDatabase(async () => {
      const result = await this.db
        .select({ roomId: participantTable.roomId })
        .from(participantTable)
        .innerJoin(roomTable, eq(participantTable.roomId, roomTable.id))
        .where(and(eq(participantTable.entityId, entityId), eq(roomTable.agentId, this.agentId)));

      return result.map((row) => row.roomId as UUID);
    });
  }

  /**
   * Asynchronously retrieves all rooms for a list of participants from the database based on the provided parameters.
   * @param {UUID[]} entityIds - The IDs of the entities to retrieve rooms for.
   * @returns {Promise<UUID[]>} A Promise that resolves to an array of room IDs.
   */
  async getRoomsForParticipants(entityIds: UUID[]): Promise<UUID[]> {
    return this.withDatabase(async () => {
      const result = await this.db
        .selectDistinct({ roomId: participantTable.roomId })
        .from(participantTable)
        .innerJoin(roomTable, eq(participantTable.roomId, roomTable.id))
        .where(
          and(inArray(participantTable.entityId, entityIds), eq(roomTable.agentId, this.agentId))
        );

      return result.map((row) => row.roomId as UUID);
    });
  }

  /**
   * Asynchronously adds a participant to a room in the database based on the provided parameters.
   * @param {UUID} entityId - The ID of the entity to add to the room.
   * @param {UUID} roomId - The ID of the room to add the entity to.
   * @returns {Promise<boolean>} A Promise that resolves to a boolean indicating whether the participant was added successfully.
   */
  async addParticipant(entityId: UUID, roomId: UUID): Promise<boolean> {
    return this.withDatabase(async () => {
      try {
        await this.db
          .insert(participantTable)
          .values({
            entityId,
            roomId,
            agentId: this.agentId,
          })
          .onConflictDoNothing();
        return true;
      } catch (error) {
        logger.error('Error adding participant', {
          error: error instanceof Error ? error.message : String(error),
          entityId,
          roomId,
          agentId: this.agentId,
        });
        return false;
      }
    });
  }

  /**
   * Asynchronously removes a participant from a room in the database based on the provided parameters.
   * @param {UUID} entityId - The ID of the entity to remove from the room.
   * @param {UUID} roomId - The ID of the room to remove the entity from.
   * @returns {Promise<boolean>} A Promise that resolves to a boolean indicating whether the participant was removed successfully.
   */
  async removeParticipant(entityId: UUID, roomId: UUID): Promise<boolean> {
    return this.withDatabase(async () => {
      try {
        const result = await this.db.transaction(async (tx) => {
          return await tx
            .delete(participantTable)
            .where(
              and(eq(participantTable.entityId, entityId), eq(participantTable.roomId, roomId))
            )
            .returning();
        });

        const removed = result.length > 0;
        logger.debug(`Participant ${removed ? 'removed' : 'not found'}:`, {
          entityId,
          roomId,
          removed,
        });

        return removed;
      } catch (error) {
        logger.error('Failed to remove participant:', {
          error: error instanceof Error ? error.message : String(error),
          entityId,
          roomId,
        });
        return false;
      }
    });
  }

  /**
   * Asynchronously retrieves all participants for an entity from the database based on the provided parameters.
   * @param {UUID} entityId - The ID of the entity to retrieve participants for.
   * @returns {Promise<Participant[]>} A Promise that resolves to an array of participants.
   */
  async getParticipantsForEntity(entityId: UUID): Promise<Participant[]> {
    return this.withDatabase(async () => {
      const result = await this.db
        .select({
          id: participantTable.id,
          entityId: participantTable.entityId,
          roomId: participantTable.roomId,
        })
        .from(participantTable)
        .where(eq(participantTable.entityId, entityId));

      const entity = await this.getEntityById(entityId);

      if (!entity) {
        return [];
      }

      return result.map((row) => ({
        id: row.id as UUID,
        entity: entity,
      }));
    });
  }

  /**
   * Asynchronously retrieves all participants for a room from the database based on the provided parameters.
   * @param {UUID} roomId - The ID of the room to retrieve participants for.
   * @returns {Promise<UUID[]>} A Promise that resolves to an array of entity IDs.
   */
  async getParticipantsForRoom(roomId: UUID): Promise<UUID[]> {
    return this.withDatabase(async () => {
      const result = await this.db
        .select({ entityId: participantTable.entityId })
        .from(participantTable)
        .where(eq(participantTable.roomId, roomId));

      return result.map((row) => row.entityId as UUID);
    });
  }

  /**
   * Asynchronously retrieves the user state for a participant in a room from the database based on the provided parameters.
   * @param {UUID} roomId - The ID of the room to retrieve the participant's user state for.
   * @param {UUID} entityId - The ID of the entity to retrieve the user state for.
   * @returns {Promise<"FOLLOWED" | "MUTED" | null>} A Promise that resolves to the participant's user state.
   */
  async getParticipantUserState(
    roomId: UUID,
    entityId: UUID
  ): Promise<'FOLLOWED' | 'MUTED' | null> {
    return this.withDatabase(async () => {
      const result = await this.db
        .select({ roomState: participantTable.roomState })
        .from(participantTable)
        .where(
          and(
            eq(participantTable.roomId, roomId),
            eq(participantTable.entityId, entityId),
            eq(participantTable.agentId, this.agentId)
          )
        )
        .limit(1);

      return (result[0]?.roomState as 'FOLLOWED' | 'MUTED' | null) ?? null;
    });
  }

  /**
   * Asynchronously sets the user state for a participant in a room in the database based on the provided parameters.
   * @param {UUID} roomId - The ID of the room to set the participant's user state for.
   * @param {UUID} entityId - The ID of the entity to set the user state for.
   * @param {string} state - The state to set the participant's user state to.
   * @returns {Promise<void>} A Promise that resolves when the participant's user state is set.
   */
  async setParticipantUserState(
    roomId: UUID,
    entityId: UUID,
    state: 'FOLLOWED' | 'MUTED' | null
  ): Promise<void> {
    return this.withDatabase(async () => {
      try {
        await this.db.transaction(async (tx) => {
          await tx
            .update(participantTable)
            .set({ roomState: state })
            .where(
              and(
                eq(participantTable.roomId, roomId),
                eq(participantTable.entityId, entityId),
                eq(participantTable.agentId, this.agentId)
              )
            );
        });
      } catch (error) {
        logger.error('Failed to set participant user state:', {
          roomId,
          entityId,
          state,
          error: error instanceof Error ? error.message : String(error),
        });
        throw error;
      }
    });
  }

  /**
   * Asynchronously creates a new relationship in the database based on the provided parameters.
   * @param {Object} params - The parameters for creating a new relationship.
   * @param {UUID} params.sourceEntityId - The ID of the source entity.
   * @param {UUID} params.targetEntityId - The ID of the target entity.
   * @param {string[]} [params.tags] - The tags for the relationship.
   * @param {Object} [params.metadata] - The metadata for the relationship.
   * @returns {Promise<boolean>} A Promise that resolves to a boolean indicating whether the relationship was created successfully.
   */
  async createRelationship(params: {
    sourceEntityId: UUID;
    targetEntityId: UUID;
    tags?: string[];
    metadata?: { [key: string]: unknown };
  }): Promise<boolean> {
    return this.withDatabase(async () => {
      const id = v4();
      const saveParams = {
        id,
        sourceEntityId: params.sourceEntityId,
        targetEntityId: params.targetEntityId,
        agentId: this.agentId,
        tags: params.tags || [],
        metadata: params.metadata || {},
      };
      try {
        await this.db.insert(relationshipTable).values(saveParams);
        return true;
      } catch (error) {
        logger.error('Error creating relationship:', {
          error: error instanceof Error ? error.message : String(error),
          saveParams,
        });
        return false;
      }
    });
  }

  /**
   * Asynchronously updates an existing relationship in the database based on the provided parameters.
   * @param {Relationship} relationship - The relationship object to update.
   * @returns {Promise<void>} A Promise that resolves when the relationship is updated.
   */
  async updateRelationship(relationship: Relationship): Promise<void> {
    return this.withDatabase(async () => {
      try {
        await this.db
          .update(relationshipTable)
          .set({
            tags: relationship.tags || [],
            metadata: relationship.metadata || {},
          })
          .where(eq(relationshipTable.id, relationship.id));
      } catch (error) {
        logger.error('Error updating relationship:', {
          error: error instanceof Error ? error.message : String(error),
          relationship,
        });
        throw error;
      }
    });
  }

  /**
   * Asynchronously retrieves a relationship from the database based on the provided parameters.
   * @param {Object} params - The parameters for retrieving a relationship.
   * @param {UUID} params.sourceEntityId - The ID of the source entity.
   * @param {UUID} params.targetEntityId - The ID of the target entity.
   * @returns {Promise<Relationship | null>} A Promise that resolves to the relationship if found, null otherwise.
   */
  async getRelationship(params: {
    sourceEntityId: UUID;
    targetEntityId: UUID;
  }): Promise<Relationship | null> {
    return this.withDatabase(async () => {
      try {
        const result = await this.db
          .select()
          .from(relationshipTable)
          .where(
            and(
              eq(relationshipTable.sourceEntityId, params.sourceEntityId),
              eq(relationshipTable.targetEntityId, params.targetEntityId),
              eq(relationshipTable.agentId, this.agentId)
            )
          )
          .limit(1);

        if (result.length === 0) {
          return null;
        }

        return {
          id: result[0].id,
          sourceEntityId: result[0].sourceEntityId,
          targetEntityId: result[0].targetEntityId,
          agentId: result[0].agentId,
          tags: result[0].tags || [],
          metadata: result[0].metadata || {},
          createdAt: result[0].createdAt?.toString(),
        };
      } catch (error) {
        logger.error('Error getting relationship:', {
          error: error instanceof Error ? error.message : String(error),
          params,
        });
        return null;
      }
    });
  }

  /**
   * Asynchronously retrieves all relationships from the database based on the provided parameters.
   * @param {Object} params - The parameters for retrieving relationships.
   * @param {UUID} params.entityId - The ID of the entity to retrieve relationships for.
   * @param {string[]} [params.tags] - The tags to filter relationships by.
   * @returns {Promise<Relationship[]>} A Promise that resolves to an array of relationships.
   */
  async getRelationships(params: { entityId: UUID; tags?: string[] }): Promise<Relationship[]> {
    return this.withDatabase(async () => {
      try {
        let query = this.db
          .select()
          .from(relationshipTable)
          .where(
            and(
              or(
                eq(relationshipTable.sourceEntityId, params.entityId),
                eq(relationshipTable.targetEntityId, params.entityId)
              ),
              eq(relationshipTable.agentId, this.agentId)
            )
          );

        // Filter by tags if provided
        if (params.tags && params.tags.length > 0) {
          // Filter by tags - find tasks that have ALL of the specified tags
          // Using @> operator which checks if left array contains all elements from right array
          const tagParams = params.tags.map((tag) => `'${tag.replace(/'/g, "''")}'`).join(', ');
          query = query.where(
            sql`${relationshipTable.tags} @> ARRAY[${sql.raw(tagParams)}]::text[]`
          );
        }

        const results = await query;

        return results.map((result) => ({
          id: result.id,
          sourceEntityId: result.sourceEntityId,
          targetEntityId: result.targetEntityId,
          agentId: result.agentId,
          tags: result.tags || [],
          metadata: result.metadata || {},
          createdAt: result.createdAt?.toString(),
        }));
      } catch (error) {
        logger.error('Error getting relationships:', {
          error: error instanceof Error ? error.message : String(error),
          params,
        });
        return [];
      }
    });
  }

  /**
   * Asynchronously retrieves a cache value from the database based on the provided key.
   * @param {string} key - The key to retrieve the cache value for.
   * @returns {Promise<T | undefined>} A Promise that resolves to the cache value if found, undefined otherwise.
   */
  async getCache<T>(key: string): Promise<T | undefined> {
    return this.withDatabase(async () => {
      try {
        const result = await this.db
          .select()
          .from(cacheTable)
          .where(and(eq(cacheTable.agentId, this.agentId), eq(cacheTable.key, key)));

        return result[0]?.value as T | undefined;
      } catch (error) {
        logger.error('Error fetching cache', {
          error: error instanceof Error ? error.message : String(error),
          key: key,
          agentId: this.agentId,
        });
        return undefined;
      }
    });
  }

  /**
   * Asynchronously sets a cache value in the database based on the provided key and value.
   * @param {string} key - The key to set the cache value for.
   * @param {T} value - The value to set in the cache.
   * @returns {Promise<boolean>} A Promise that resolves to a boolean indicating whether the cache value was set successfully.
   */
  async setCache<T>(key: string, value: T): Promise<boolean> {
    return this.withDatabase(async () => {
      try {
        await this.db.transaction(async (tx) => {
          await tx
            .insert(cacheTable)
            .values({
              key: key,
              agentId: this.agentId,
              value: value,
            })
            .onConflictDoUpdate({
              target: [cacheTable.key, cacheTable.agentId],
              set: {
                value: value,
              },
            });
        });
        return true;
      } catch (error) {
        logger.error('Error setting cache', {
          error: error instanceof Error ? error.message : String(error),
          key: key,
          agentId: this.agentId,
        });
        return false;
      }
    });
  }

  /**
   * Asynchronously deletes a cache value from the database based on the provided key.
   * @param {string} key - The key to delete the cache value for.
   * @returns {Promise<boolean>} A Promise that resolves to a boolean indicating whether the cache value was deleted successfully.
   */
  async deleteCache(key: string): Promise<boolean> {
    return this.withDatabase(async () => {
      try {
        await this.db.transaction(async (tx) => {
          await tx
            .delete(cacheTable)
            .where(and(eq(cacheTable.agentId, this.agentId), eq(cacheTable.key, key)));
        });
        return true;
      } catch (error) {
        logger.error('Error deleting cache', {
          error: error instanceof Error ? error.message : String(error),
          key: key,
          agentId: this.agentId,
        });
        return false;
      }
    });
  }

  /**
   * Asynchronously creates a new world in the database based on the provided parameters.
   * @param {World} world - The world object to create.
   * @returns {Promise<UUID>} A Promise that resolves to the ID of the created world.
   */
  async createWorld(world: World): Promise<UUID> {
    return this.withDatabase(async () => {
      const newWorldId = world.id || v4();
      await this.db.insert(worldTable).values({
        ...world,
        id: newWorldId,
      });
      return newWorldId;
    });
  }

  /**
   * Asynchronously retrieves a world from the database based on the provided parameters.
   * @param {UUID} id - The ID of the world to retrieve.
   * @returns {Promise<World | null>} A Promise that resolves to the world if found, null otherwise.
   */
  async getWorld(id: UUID): Promise<World | null> {
    return this.withDatabase(async () => {
      const result = await this.db.select().from(worldTable).where(eq(worldTable.id, id));
      return result[0] as World | null;
    });
  }

  /**
   * Asynchronously retrieves all worlds from the database based on the provided parameters.
   * @returns {Promise<World[]>} A Promise that resolves to an array of worlds.
   */
  async getAllWorlds(): Promise<World[]> {
    return this.withDatabase(async () => {
      const result = await this.db
        .select()
        .from(worldTable)
        .where(eq(worldTable.agentId, this.agentId));
      return result as World[];
    });
  }

  /**
   * Asynchronously updates an existing world in the database based on the provided parameters.
   * @param {World} world - The world object to update.
   * @returns {Promise<void>} A Promise that resolves when the world is updated.
   */
  async updateWorld(world: World): Promise<void> {
    return this.withDatabase(async () => {
      await this.db.update(worldTable).set(world).where(eq(worldTable.id, world.id));
    });
  }

  /**
   * Asynchronously removes a world from the database based on the provided parameters.
   * @param {UUID} id - The ID of the world to remove.
   * @returns {Promise<void>} A Promise that resolves when the world is removed.
   */
  async removeWorld(id: UUID): Promise<void> {
    return this.withDatabase(async () => {
      await this.db.delete(worldTable).where(eq(worldTable.id, id));
    });
  }

  /**
   * Asynchronously creates a new task in the database based on the provided parameters.
   * @param {Task} task - The task object to create.
   * @returns {Promise<UUID>} A Promise that resolves to the ID of the created task.
   */
  async createTask(task: Task): Promise<UUID> {
    return this.withRetry(async () => {
      return this.withDatabase(async () => {
        const now = new Date();
        const metadata = task.metadata || {};

        const values = {
          id: task.id as UUID,
          name: task.name,
          description: task.description,
          roomId: task.roomId,
          worldId: task.worldId,
          tags: task.tags,
          metadata: metadata,
          createdAt: now,
          updatedAt: now,
          agentId: this.agentId,
        };
        const result = await this.db
          .insert(taskTable)
          .values(values)
          .returning({ id: taskTable.id });

        return result[0].id;
      });
    });
  }

  /**
   * Asynchronously retrieves tasks based on specified parameters.
   * @param params Object containing optional roomId and tags to filter tasks
   * @returns Promise resolving to an array of Task objects
   */
  async getTasks(params: { roomId?: UUID; tags?: string[] }): Promise<Task[]> {
    return this.withRetry(async () => {
      return this.withDatabase(async () => {
        let query = this.db.select().from(taskTable).where(eq(taskTable.agentId, this.agentId));

        // Apply filters if provided
        if (params.roomId) {
          query = query.where(eq(taskTable.roomId, params.roomId));
        }

        if (params.tags && params.tags.length > 0) {
          // Filter by tags - find tasks that have ALL of the specified tags
          // Using @> operator which checks if left array contains all elements from right array
          const tagParams = params.tags.map((tag) => `'${tag.replace(/'/g, "''")}'`).join(', ');
          query = query.where(sql`${taskTable.tags} @> ARRAY[${sql.raw(tagParams)}]::text[]`);
        }

        const result = await query;

        return result.map((row) => ({
          id: row.id,
          name: row.name,
          description: row.description,
          roomId: row.roomId,
          worldId: row.worldId,
          tags: row.tags,
          metadata: row.metadata,
        }));
      });
    });
  }

  /**
   * Asynchronously retrieves a specific task by its name.
   * @param name The name of the task to retrieve
   * @returns Promise resolving to the Task object if found, null otherwise
   */
  async getTasksByName(name: string): Promise<Task[]> {
    return this.withRetry(async () => {
      return this.withDatabase(async () => {
        const result = await this.db
          .select()
          .from(taskTable)
          .where(and(eq(taskTable.name, name), eq(taskTable.agentId, this.agentId)));

        return result.map((row) => ({
          id: row.id,
          name: row.name,
          description: row.description,
          roomId: row.roomId,
          worldId: row.worldId,
          tags: row.tags || [],
          metadata: row.metadata || {},
        }));
      });
    });
  }

  /**
   * Asynchronously retrieves a specific task by its ID.
   * @param id The UUID of the task to retrieve
   * @returns Promise resolving to the Task object if found, null otherwise
   */
  async getTask(id: UUID): Promise<Task | null> {
    return this.withRetry(async () => {
      return this.withDatabase(async () => {
        const result = await this.db
          .select()
          .from(taskTable)
          .where(and(eq(taskTable.id, id), eq(taskTable.agentId, this.agentId)))
          .limit(1);

        if (result.length === 0) {
          return null;
        }

        const row = result[0];
        return {
          id: row.id,
          name: row.name,
          description: row.description,
          roomId: row.roomId,
          worldId: row.worldId,
          tags: row.tags || [],
          metadata: row.metadata || {},
        };
      });
    });
  }

  /**
   * Asynchronously updates an existing task in the database.
   * @param id The UUID of the task to update
   * @param task Partial Task object containing the fields to update
   * @returns Promise resolving when the update is complete
   */
  async updateTask(id: UUID, task: Partial<Task>): Promise<void> {
    await this.withRetry(async () => {
      await this.withDatabase(async () => {
        const updateValues: Partial<Task> = {};

        // Add fields to update if they exist in the partial task object
        if (task.name !== undefined) updateValues.name = task.name;
        if (task.description !== undefined) updateValues.description = task.description;
        if (task.roomId !== undefined) updateValues.roomId = task.roomId;
        if (task.worldId !== undefined) updateValues.worldId = task.worldId;
        if (task.tags !== undefined) updateValues.tags = task.tags;

        task.updatedAt = Date.now();

        // Handle metadata updates
        if (task.metadata) {
          // Get current task to merge metadata
          const currentTask = await this.getTask(id);
          if (currentTask) {
            const currentMetadata = currentTask.metadata || {};
            const newMetadata = {
              ...currentMetadata,
              ...task.metadata,
            };
            updateValues.metadata = newMetadata;
          } else {
            updateValues.metadata = {
              ...task.metadata,
            };
          }
        }

        await this.db
          .update(taskTable)
          .set(updateValues)
          .where(and(eq(taskTable.id, id), eq(taskTable.agentId, this.agentId)));
      });
    });
  }

  /**
   * Asynchronously deletes a task from the database.
   * @param id The UUID of the task to delete
   * @returns Promise resolving when the deletion is complete
   */
  async deleteTask(id: UUID): Promise<void> {
    await this.withRetry(async () => {
      await this.withDatabase(async () => {
        await this.db
          .delete(taskTable)
          .where(and(eq(taskTable.id, id), eq(taskTable.agentId, this.agentId)));
      });
    });
  }

  /**
   * Asynchronously retrieves group chat memories from all rooms under a given server.
   * It fetches all room IDs associated with the `serverId`, then retrieves memories
   * from those rooms in descending order (latest to oldest), with an optional count limit.
   *
   * @param {Object} params - Parameters for fetching memories.
   * @param {UUID} params.serverId - The server ID to fetch memories for.
   * @param {number} [params.count] - The maximum number of memories to retrieve.
   * @returns {Promise<Memory[]>} - A promise that resolves to an array of memory objects.
   */
  async getMemoriesByServerId(params: { serverId: UUID; count?: number }): Promise<Memory[]> {
    return this.withDatabase(async () => {
      // Step 1: Fetch all room IDs associated with the given serverId
      const roomIdsResult = await this.db
        .select({ roomId: roomTable.id })
        .from(roomTable)
        .where(eq(roomTable.serverId, params.serverId));

      if (roomIdsResult.length === 0) return [];

      const roomIds = roomIdsResult.map((row) => row.roomId);

      // Step 2: Fetch all memories for these rooms, ordered from latest to oldest
      const query = this.db
        .select({
          memory: memoryTable,
          embedding: embeddingTable[this.embeddingDimension],
        })
        .from(memoryTable)
        .leftJoin(embeddingTable, eq(embeddingTable.memoryId, memoryTable.id))
        .where(inArray(memoryTable.roomId, roomIds))
        .orderBy(desc(memoryTable.createdAt));

      // Step 3: Apply the count limit if provided
      const rows = params.count ? await query.limit(params.count) : await query;

      return rows.map((row) => ({
        id: row.memory.id as UUID,
        type: row.memory.type,
        createdAt: row.memory.createdAt,
        content:
          typeof row.memory.content === 'string'
            ? JSON.parse(row.memory.content)
            : row.memory.content,
        entityId: row.memory.entityId as UUID,
        agentId: row.memory.agentId as UUID,
        roomId: row.memory.roomId as UUID,
        unique: row.memory.unique,
        embedding: row.embedding ?? undefined,
      }));
    });
  }

  /**
   * Asynchronously deletes all rooms associated with a specific serverId.
   * @param {UUID} serverId - The server ID to delete rooms for.
   * @returns {Promise<void>} A Promise that resolves when the rooms are deleted.
   */
  async deleteRoomsByServerId(serverId: UUID): Promise<void> {
    return this.withDatabase(async () => {
      await this.db.transaction(async (tx) => {
        const roomIdsResult = await tx
          .select({ roomId: roomTable.id })
          .from(roomTable)
          .where(eq(roomTable.serverId, serverId));

        if (roomIdsResult.length === 0) return;

        const roomIds = roomIdsResult.map((row) => row.roomId);

        await tx
          .delete(embeddingTable)
          .where(
            inArray(
              embeddingTable.memoryId,
              tx
                .select({ id: memoryTable.id })
                .from(memoryTable)
                .where(inArray(memoryTable.roomId, roomIds))
            )
          );
        await tx.delete(memoryTable).where(inArray(memoryTable.roomId, roomIds));

        await tx.delete(participantTable).where(inArray(participantTable.roomId, roomIds));

        await tx.delete(logTable).where(inArray(logTable.roomId, roomIds));

        await tx.delete(roomTable).where(inArray(roomTable.id, roomIds));
      });

      logger.debug('Rooms and related logs deleted successfully for server:', {
        serverId,
      });
    });
  }
}<|MERGE_RESOLUTION|>--- conflicted
+++ resolved
@@ -352,9 +352,7 @@
    *
    * @param {UUID} agentId - The UUID of the agent to be deleted.
    * @returns {Promise<boolean>} - A boolean indicating if the deletion was successful.
-   */
-  async deleteAgent(agentId: UUID): Promise<boolean> {
-<<<<<<< HEAD
+   */  async deleteAgent(agentId: UUID): Promise<boolean> {
     logger.debug(`[DB] Starting deletion of agent with ID: ${agentId}`);
 
     return this.withDatabase(async () => {
@@ -588,75 +586,6 @@
               reject(transactionError);
             });
         });
-=======
-    return this.withDatabase(async () => {
-      await this.db.transaction(async (tx) => {
-        const entities = await tx
-          .select({ entityId: entityTable.id })
-          .from(entityTable)
-          .where(eq(entityTable.agentId, agentId));
-
-        const entityIds = entities.map((e) => e.entityId);
-
-        let memoryIds: UUID[] = [];
-
-        if (entityIds.length > 0) {
-          const entityMemories = await tx
-            .select({ memoryId: memoryTable.id })
-            .from(memoryTable)
-            .where(inArray(memoryTable.entityId, entityIds));
-
-          memoryIds = entityMemories.map((m) => m.memoryId);
-        }
-
-        const agentMemories = await tx
-          .select({ memoryId: memoryTable.id })
-          .from(memoryTable)
-          .where(eq(memoryTable.agentId, agentId));
-
-        memoryIds.push(...agentMemories.map((m) => m.memoryId));
-
-        if (memoryIds.length > 0) {
-          await tx.delete(embeddingTable).where(inArray(embeddingTable.memoryId, memoryIds));
-
-          await tx.delete(memoryTable).where(inArray(memoryTable.id, memoryIds));
-        }
-
-        const rooms = await tx
-          .select({ roomId: roomTable.id })
-          .from(roomTable)
-          .where(eq(roomTable.agentId, agentId));
-
-        const roomIds = rooms.map((r) => r.roomId);
-
-        if (entityIds.length > 0) {
-          await tx.delete(logTable).where(inArray(logTable.entityId, entityIds));
-          await tx.delete(participantTable).where(inArray(participantTable.entityId, entityIds));
-        }
-
-        if (roomIds.length > 0) {
-          await tx.delete(logTable).where(inArray(logTable.roomId, roomIds));
-          await tx.delete(participantTable).where(inArray(participantTable.roomId, roomIds));
-        }
-
-        await tx.delete(participantTable).where(eq(participantTable.agentId, agentId));
-
-        if (roomIds.length > 0) {
-          await tx.delete(roomTable).where(inArray(roomTable.id, roomIds));
-        }
-
-        await tx.delete(cacheTable).where(eq(cacheTable.agentId, agentId));
-
-        await tx.delete(relationshipTable).where(eq(relationshipTable.agentId, agentId));
-
-        await tx.delete(entityTable).where(eq(entityTable.agentId, agentId));
-
-        const newAgent = await tx
-          .select({ newAgentId: agentTable.id })
-          .from(agentTable)
-          .where(not(eq(agentTable.id, agentId)))
-          .limit(1);
->>>>>>> eae3144b
 
         await deletePromise;
         logger.success(`[DB] Agent ${agentId} successfully deleted`);
