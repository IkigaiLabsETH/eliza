{
  "name": "@elizaos/plugin-sql",
<<<<<<< HEAD
  "version": "1.6.6-beta.0",
=======
  "version": "1.7.0-alpha.0",
>>>>>>> fb62d7c8
  "type": "module",
  "main": "dist/node/index.node.js",
  "module": "dist/node/index.node.js",
  "types": "dist/index.d.ts",
  "repository": {
    "type": "git",
    "url": "https://github.com/elizaos-plugins/plugin-sql"
  },
  "publishConfig": {
    "access": "public"
  },
  "browser": "dist/browser/index.browser.js",
  "exports": {
    "./package.json": "./package.json",
    ".": {
      "types": "./types/index.d.ts",
      "browser": {
        "types": "./dist/browser/index.d.ts",
        "import": "./dist/browser/index.browser.js",
        "default": "./dist/browser/index.browser.js"
      },
      "node": {
        "types": "./dist/node/index.d.ts",
        "import": "./dist/node/index.node.js",
        "default": "./dist/node/index.node.js"
      },
      "bun": {
        "types": "./dist/node/index.d.ts",
        "default": "./dist/node/index.node.js"
      },
      "default": "./dist/node/index.node.js"
    },
    "./node": {
      "types": "./dist/node/index.d.ts",
      "import": "./dist/node/index.node.js",
      "default": "./dist/node/index.node.js"
    },
    "./browser": {
      "types": "./dist/browser/index.d.ts",
      "import": "./dist/browser/index.browser.js",
      "default": "./dist/browser/index.browser.js"
    }
  },
  "sideEffects": false,
  "files": [
    "dist",
    "drizzle",
    "types"
  ],
  "dependencies": {
    "@electric-sql/pglite": "^0.3.3",
    "@elizaos/core": "workspace:*",
    "dotenv": "^17.2.3",
    "drizzle-kit": "^0.31.1",
    "drizzle-orm": "^0.45.0",
    "pg": "^8.13.3",
    "uuid": "^13.0.0"
  },
  "devDependencies": {
    "@elizaos/config": "workspace:*",
    "@eslint/js": "^9.28.0",
    "@types/node": "^24.10.1",
    "@types/pg": "^8.15.6",
    "eslint": "^9.28.0",
    "prettier": "^3.7.4",
    "typescript": "^5.9.3",
    "typescript-eslint": "^8.48.1"
  },
  "scripts": {
    "build": "bun run build.ts && tsc -p tsconfig.build.json && tsc -p tsconfig.build.node.json",
    "dev": "bun run build.ts --watch",
    "migrate:generate": "drizzle-kit generate",
    "migrate": "drizzle-kit migrate",
    "lint": "eslint . && prettier --write .",
    "lint:check": "eslint .",
    "clean": "rm -rf dist .turbo node_modules .turbo-tsconfig.json *.tsbuildinfo",
    "format": "prettier --write .",
    "format:check": "prettier --check ./src",
    "test": "bun run test:unit && bun run test:integration",
    "test:unit": "bun test src/__tests__/unit/",
    "test:integration": "bash scripts/run-integration-tests.sh",
    "test:integration:postgres": "bash scripts/run-integration-tests.sh --postgres",
    "test:migration": "bun test src/__tests__/migration/",
    "test:migration:postgres": "bun test src/__tests__/migration/ --serial",
    "test:e2e:upgrade": "bash src/__tests__/migration/e2e/run-upgrade-test.sh",
    "test:watch": "bun test --watch",
    "test:coverage": "bun test --coverage",
    "build:clean": "rm -rf dist",
    "lint:fix": "eslint . --fix"
  },
  "gitHead": "255e37c0e4a76da0b776219db5ebb9dadf20e89f"
}<|MERGE_RESOLUTION|>--- conflicted
+++ resolved
@@ -1,10 +1,6 @@
 {
   "name": "@elizaos/plugin-sql",
-<<<<<<< HEAD
-  "version": "1.6.6-beta.0",
-=======
   "version": "1.7.0-alpha.0",
->>>>>>> fb62d7c8
   "type": "module",
   "main": "dist/node/index.node.js",
   "module": "dist/node/index.node.js",
