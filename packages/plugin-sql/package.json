{
  "name": "@elizaos/plugin-sql",
<<<<<<< HEAD
  "version": "1.6.4-beta.0",
=======
  "version": "1.6.4-alpha.22",
>>>>>>> 62cd17e9
  "type": "module",
  "main": "dist/node/index.node.js",
  "module": "dist/node/index.node.js",
  "types": "dist/index.d.ts",
  "repository": {
    "type": "git",
    "url": "https://github.com/elizaos-plugins/plugin-sql"
  },
  "publishConfig": {
    "access": "public"
  },
  "browser": "dist/browser/index.browser.js",
  "exports": {
    "./package.json": "./package.json",
    ".": {
      "types": "./types/index.d.ts",
      "browser": {
        "types": "./dist/browser/index.d.ts",
        "import": "./dist/browser/index.browser.js",
        "default": "./dist/browser/index.browser.js"
      },
      "node": {
        "types": "./dist/node/index.d.ts",
        "import": "./dist/node/index.node.js",
        "default": "./dist/node/index.node.js"
      },
      "bun": {
        "types": "./dist/node/index.d.ts",
        "default": "./dist/node/index.node.js"
      },
      "default": "./dist/node/index.node.js"
    },
    "./node": {
      "types": "./dist/node/index.d.ts",
      "import": "./dist/node/index.node.js",
      "default": "./dist/node/index.node.js"
    },
    "./browser": {
      "types": "./dist/browser/index.d.ts",
      "import": "./dist/browser/index.browser.js",
      "default": "./dist/browser/index.browser.js"
    }
  },
  "sideEffects": false,
  "files": [
    "dist",
    "drizzle",
    "types"
  ],
  "dependencies": {
    "@electric-sql/pglite": "^0.3.3",
    "@elizaos/core": "workspace:*",
    "dotenv": "^16.4.7",
    "drizzle-kit": "^0.31.1",
    "drizzle-orm": "^0.44.2",
    "pg": "^8.13.3",
    "uuid": "^11.0.5"
  },
  "devDependencies": {
    "@eslint/js": "^9.28.0",
    "@types/node": "^24.0.3",
    "@types/pg": "8.15.4",
    "eslint": "^9.28.0",
    "prettier": "3.5.3",
    "typescript": "5.8.3",
    "typescript-eslint": "^8.26.0"
  },
  "scripts": {
    "build": "bun run build.ts && tsc -p tsconfig.build.json && tsc -p tsconfig.build.node.json",
    "dev": "bun run build.ts --watch",
    "migrate:generate": "drizzle-kit generate",
    "migrate": "drizzle-kit migrate",
    "lint": "eslint .",
    "clean": "rm -rf dist .turbo node_modules .turbo-tsconfig.json *.tsbuildinfo",
    "format": "prettier --write .",
    "format:check": "prettier --check ./src",
    "test": "bun test",
    "test:watch": "bun test --watch",
    "test:coverage": "bun test --coverage",
    "test:integration": "bash scripts/run-integration-tests.sh",
    "test:integration:fast": "bun test __tests__/integration --bail=5 --timeout=180000",
    "build:clean": "rm -rf dist",
    "lint:fix": "eslint . --fix"
  },
  "gitHead": "255e37c0e4a76da0b776219db5ebb9dadf20e89f"
}<|MERGE_RESOLUTION|>--- conflicted
+++ resolved
@@ -1,10 +1,6 @@
 {
   "name": "@elizaos/plugin-sql",
-<<<<<<< HEAD
-  "version": "1.6.4-beta.0",
-=======
   "version": "1.6.4-alpha.22",
->>>>>>> 62cd17e9
   "type": "module",
   "main": "dist/node/index.node.js",
   "module": "dist/node/index.node.js",
