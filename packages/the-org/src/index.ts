import dotenv from 'dotenv';
dotenv.config({ path: '../../.env' });

// Use a more generic type definition since 'Project' or 'ProjectType' might not be exported
import { logger } from '@elizaos/core';
import communityManager from './communityManager';
import devRel from './devRel';
import investmentManager from './investmentManager';
import liaison from './liaison';
import projectManager from './projectManager';
import socialMediaManager from './socialMediaManager';

/**
 * Checks if all required environment variables for an agent are available
 * @param agent The agent to check
 * @returns boolean indicating if all required environment variables are set
 */
function hasRequiredEnvVars(agent: any): boolean {
  if (!agent?.character?.settings?.secrets) {
    logger.warn('Agent missing required settings.secrets configuration');
    return false;
  }

  const secrets = agent.character.settings.secrets;
  const missingVars: string[] = [];
  let hasRequiredPlatform = false;
  let checkingPlatforms = false;

  // Check Discord plugin requirements
  if (agent.character.plugins?.includes('@elizaos/plugin-discord')) {
    checkingPlatforms = true;
    let discordConfigured = true;

    // Check for Discord Application ID
    if (secrets.DISCORD_APPLICATION_ID) {
      // Check if it's an environment variable reference or direct value
      if (secrets.DISCORD_APPLICATION_ID.startsWith('process.env.')) {
        const envVarName = secrets.DISCORD_APPLICATION_ID.replace('process.env.', '');
        if (!process.env[envVarName]) {
          missingVars.push(envVarName);
          discordConfigured = false;
        }
      } else {
        // If it's a direct value, it's already available
        logger.info(`Agent "${agent.character.name}" has direct Discord Application ID value`);
      }
    } else {
      logger.warn(`Agent "${agent.character.name}" missing DISCORD_APPLICATION_ID configuration`);
      discordConfigured = false;
    }

    // Check for Discord API Token
    if (secrets.DISCORD_API_TOKEN) {
      // Check if it's an environment variable reference or direct value
      if (secrets.DISCORD_API_TOKEN.startsWith('process.env.')) {
        const envVarName = secrets.DISCORD_API_TOKEN.replace('process.env.', '');
        if (!process.env[envVarName]) {
          missingVars.push(envVarName);
          discordConfigured = false;
        }
      } else {
        // If it's a direct value, it's already available
        logger.info(`Agent "${agent.character.name}" has direct Discord API Token value`);
      }
    } else {
      logger.warn(`Agent "${agent.character.name}" missing DISCORD_API_TOKEN configuration`);
      discordConfigured = false;
    }

    // If Discord is fully configured, mark that we have at least one required platform
    if (discordConfigured) {
      hasRequiredPlatform = true;
    }
  }

  // Check Telegram plugin requirements
  if (agent.character.plugins?.includes('@elizaos/plugin-telegram')) {
    checkingPlatforms = true;
    let telegramConfigured = true;

    // Check for Telegram Bot Token
    if (secrets.TELEGRAM_BOT_TOKEN) {
      // Check if it's an environment variable reference or direct value
      if (secrets.TELEGRAM_BOT_TOKEN.startsWith('process.env.')) {
        const envVarName = secrets.TELEGRAM_BOT_TOKEN.replace('process.env.', '');
        if (!process.env[envVarName]) {
          missingVars.push(envVarName);
          telegramConfigured = false;
        }
      } else {
        // If it's a direct value, it's already available
        logger.info(`Agent "${agent.character.name}" has direct Telegram Bot Token value`);
      }
    } else {
      logger.warn(`Agent "${agent.character.name}" missing TELEGRAM_BOT_TOKEN configuration`);
      telegramConfigured = false;
    }

    // If Telegram is fully configured, mark that we have at least one required platform
    if (telegramConfigured) {
      hasRequiredPlatform = true;
    }
  }

  // If we weren't checking any communication platforms, let the agent pass
  // This handles agents that don't use Discord or Telegram
  if (!checkingPlatforms) {
    logger.info(
      `Agent "${agent.character.name}" doesn't require Discord or Telegram configuration`
    );
    return true;
  }

  // If we checked platforms but none were properly configured, log the missing variables
  if (checkingPlatforms && !hasRequiredPlatform) {
    if (missingVars.length > 0) {
      logger.warn(
        `Agent "${agent.character.name}" disabled due to missing environment variables: ${missingVars.join(', ')}`
      );
    } else {
      logger.warn(`Agent "${agent.character.name}" disabled due to incomplete configuration`);
    }
    return false;
  }

  // If at least one platform is configured, the agent can run
  logger.info(`Agent "${agent.character.name}" enabled with all required environment variables`);
  return true;
}

// Filter agents based on available environment variables
const availableAgents = [
  devRel,
<<<<<<< HEAD
  // communityManager,
  // investmentManager,
  // liaison,
  // projectManager,
  // socialMediaManager,
=======
  communityManager,
  investmentManager,
  liaison,
  projectManager,
  socialMediaManager,
>>>>>>> c02cf14c
].filter(hasRequiredEnvVars);

export const project = {
  agents: availableAgents,
};

export default project;<|MERGE_RESOLUTION|>--- conflicted
+++ resolved
@@ -131,19 +131,11 @@
 // Filter agents based on available environment variables
 const availableAgents = [
   devRel,
-<<<<<<< HEAD
-  // communityManager,
-  // investmentManager,
-  // liaison,
-  // projectManager,
-  // socialMediaManager,
-=======
   communityManager,
   investmentManager,
   liaison,
   projectManager,
   socialMediaManager,
->>>>>>> c02cf14c
 ].filter(hasRequiredEnvVars);
 
 export const project = {
